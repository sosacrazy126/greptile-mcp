--- conflicted
+++ resolved
@@ -1,31 +1,10 @@
 import httpx
 import os
 import urllib.parse
-<<<<<<< HEAD
-import uuid
-import json
-import asyncio
-import logging
-from typing import Dict, List, Optional, AsyncGenerator, Any, Union
-from httpx import HTTPStatusError, Response, AsyncClient
-
-# Configure logging
-logging.basicConfig(level=logging.INFO)
-logger = logging.getLogger(__name__)
-
-class GreptileClient:
-    """Client for interacting with the Greptile API with enhanced features."""
-    
-    def __init__(self, 
-                api_key: str, 
-                github_token: str, 
-                base_url: str = "https://api.greptile.com/v2",
-                default_timeout: float = 60.0):
-=======
 import typing
 import uuid
 import asyncio
-
+import logging
 from collections.abc import AsyncGenerator
 from typing import Optional, Any, Dict, List, Union
 
@@ -72,7 +51,6 @@
     """Client for interacting with the Greptile API."""
 
     def __init__(self, api_key: str, github_token: str, base_url: str = "https://api.greptile.com/v2"):
->>>>>>> 8af9f28b
         """
         Initialize the Greptile API client.
 
@@ -88,93 +66,6 @@
             "X-GitHub-Token": github_token,
             "Content-Type": "application/json"
         }
-<<<<<<< HEAD
-        self.default_timeout = default_timeout
-        self.client = httpx.AsyncClient(timeout=default_timeout)
-        
-        # In-memory session cache for conversation context
-        self._session_cache: Dict[str, List[Dict[str, str]]] = {}
-        
-        # Rate limiting configuration
-        self.max_retries = 5
-        self.retry_base_delay = 1.0  # Base delay in seconds
-        
-    async def aclose(self):
-        """Close the underlying HTTPX client."""
-        await self.client.aclose()
-    
-    async def _make_request(self, 
-                           method: str, 
-                           url: str, 
-                           json_data: Optional[Dict] = None, 
-                           params: Optional[Dict] = None,
-                           timeout: Optional[float] = None,
-                           handle_rate_limit: bool = True) -> Response:
-        """
-        Make an API request with rate limit handling and retries.
-        
-        Args:
-            method: HTTP method (GET, POST, etc.)
-            url: URL to request
-            json_data: JSON data to send
-            params: URL parameters
-            timeout: Custom timeout for this request
-            handle_rate_limit: Whether to handle rate limiting with retries
-            
-        Returns:
-            Response object
-            
-        Raises:
-            HTTPStatusError: If the request fails
-        """
-        if timeout is not None:
-            # Create a new client with the specified timeout just for this request
-            async with httpx.AsyncClient(timeout=timeout, headers=self.headers) as client:
-                request_client = client
-        else:
-            # Use the default client
-            request_client = self.client
-            
-        retries = 0
-        while True:
-            try:
-                if method.upper() == "GET":
-                    response = await request_client.get(url, params=params, headers=self.headers)
-                elif method.upper() == "POST":
-                    response = await request_client.post(url, json=json_data, headers=self.headers)
-                else:
-                    raise ValueError(f"Unsupported HTTP method: {method}")
-                
-                response.raise_for_status()
-                return response
-                
-            except HTTPStatusError as e:
-                # Handle rate limiting
-                if e.response.status_code == 429 and handle_rate_limit and retries < self.max_retries:
-                    retries += 1
-                    # Get retry-after header or use exponential backoff
-                    retry_after = e.response.headers.get("Retry-After")
-                    if retry_after and retry_after.isdigit():
-                        delay = float(retry_after)
-                    else:
-                        # Exponential backoff with jitter
-                        delay = self.retry_base_delay * (2 ** retries) * (0.8 + 0.4 * (asyncio.get_event_loop().time() % 1))
-                        
-                    logger.warning(f"Rate limited. Retrying after {delay:.2f} seconds (attempt {retries}/{self.max_retries})")
-                    await asyncio.sleep(delay)
-                    continue
-                else:
-                    # Re-raise the exception for other errors or if max retries exceeded
-                    raise
-    
-    async def index_repository(self, 
-                              remote: str, 
-                              repository: str, 
-                              branch: str, 
-                              reload: bool = False, 
-                              notify: bool = False,
-                              timeout: Optional[float] = None) -> Dict:
-=======
         self.default_timeout = 60.0  # Default timeout for long operations
         self.client = httpx.AsyncClient(timeout=self.default_timeout)
 
@@ -190,7 +81,6 @@
         reload: bool = False, 
         notify: bool = False
     ) -> Dict[str, Any]:
->>>>>>> 8af9f28b
         """
         Index a repository for code search and querying.
 
@@ -200,12 +90,7 @@
             branch: The branch to index
             reload: Whether to force reprocessing
             notify: Whether to send an email notification
-<<<<<<< HEAD
-            timeout: Custom timeout for this request in seconds
-        
-=======
-
->>>>>>> 8af9f28b
+
         Returns:
             The API response as a dictionary
         """
@@ -217,117 +102,6 @@
             "reload": reload,
             "notify": notify
         }
-<<<<<<< HEAD
-        
-        response = await self._make_request("POST", url, json_data=payload, timeout=timeout)
-        return response.json()
-    
-    async def query_repositories_stream(self, 
-                                      messages: List[Dict[str, str]], 
-                                      repositories: List[Dict[str, str]], 
-                                      session_id: Optional[str] = None, 
-                                      genius: bool = True,
-                                      timeout: Optional[float] = None) -> AsyncGenerator[Dict, None]:
-        """
-        Query repositories with streaming response.
-        
-        Args:
-            messages: List of message objects with role and content
-            repositories: List of repository objects
-            session_id: Optional session ID for continuing a conversation
-            genius: Whether to use enhanced query capabilities
-            timeout: Custom timeout for this request in seconds
-        
-        Yields:
-            Chunks of the API response as they are received
-        """
-        url = f"{self.base_url}/query"
-        payload = {
-            "messages": messages,
-            "repositories": repositories,
-            "stream": True,
-            "genius": genius
-        }
-        
-        if session_id:
-            payload["sessionId"] = session_id
-            
-            # Update session cache with the current messages
-            if session_id in self._session_cache:
-                # Add only new messages to avoid duplication
-                existing_messages = {msg.get("id", idx): msg 
-                                   for idx, msg in enumerate(self._session_cache[session_id])}
-                
-                for msg in messages:
-                    msg_id = msg.get("id", f"msg-{len(existing_messages)}")
-                    if msg_id not in existing_messages:
-                        self._session_cache[session_id].append(msg)
-            else:
-                self._session_cache[session_id] = messages.copy()
-        
-        # Use a custom client with the specified timeout for streaming
-        timeout_settings = httpx.Timeout(timeout or self.default_timeout)
-        async with httpx.AsyncClient(timeout=timeout_settings) as client:
-            try:
-                async with client.stream("POST", url, json=payload, headers=self.headers) as response:
-                    response.raise_for_status()
-                    
-                    # Process the stream
-                    buffer = ""
-                    async for chunk in response.aiter_text():
-                        buffer += chunk
-                        
-                        # Try to parse complete JSON objects from the buffer
-                        while True:
-                            try:
-                                # Find the position of the first complete JSON object
-                                json_end = buffer.find("}")
-                                if json_end == -1:
-                                    break
-                                    
-                                # Extract and parse the JSON object
-                                json_str = buffer[:json_end + 1]
-                                data = json.loads(json_str)
-                                
-                                # Update the buffer
-                                buffer = buffer[json_end + 1:]
-                                
-                                # Yield the parsed data
-                                yield data
-                            except json.JSONDecodeError:
-                                # If we can't parse a complete JSON object, wait for more data
-                                break
-                    
-                    # Process any remaining data in the buffer
-                    if buffer.strip():
-                        try:
-                            yield json.loads(buffer)
-                        except json.JSONDecodeError:
-                            # If we can't parse the remaining data, log a warning
-                            logger.warning(f"Failed to parse remaining data in stream: {buffer}")
-            except HTTPStatusError as e:
-                if e.response.status_code == 429:
-                    # Handle rate limiting for streaming
-                    retry_after = e.response.headers.get("Retry-After", "60")
-                    if retry_after.isdigit():
-                        retry_seconds = int(retry_after)
-                    else:
-                        retry_seconds = 60
-                        
-                    logger.warning(f"Rate limited during streaming. Retry after {retry_seconds} seconds")
-                    yield {"error": "rate_limited", "retry_after": retry_seconds}
-                else:
-                    # Re-raise other errors
-                    raise
-    
-    async def query_repositories(self, 
-                              messages: List[Dict[str, str]], 
-                              repositories: List[Dict[str, str]], 
-                              session_id: Optional[str] = None, 
-                              stream: bool = False, 
-                              genius: bool = True,
-                              timeout: Optional[float] = None) -> Union[Dict, AsyncGenerator[Dict, None]]:
-=======
 
         response = await self.client.post(url, json=payload, headers=self.headers)
         response.raise_for_status()
@@ -342,7 +116,6 @@
         genius: bool = True,
         timeout: Optional[float] = None
     ) -> Dict[str, Any]:
->>>>>>> 8af9f28b
         """
         Query repositories to get an answer with code references.
 
@@ -352,20 +125,15 @@
             session_id: Optional session ID for continuing a conversation
             stream: Whether to stream the response (returns final output, not streaming generator)
             genius: Whether to use enhanced query capabilities
-<<<<<<< HEAD
-            timeout: Custom timeout for this request in seconds
-        
-=======
             timeout: Optional request timeout in seconds
 
->>>>>>> 8af9f28b
         Returns:
             The API response as a dictionary if stream=False,
             or an AsyncGenerator yielding chunks if stream=True
         """
         if stream:
             # Return streaming response
-            return self.query_repositories_stream(
+            return self.stream_query_repositories(
                 messages, repositories, session_id, genius, timeout
             )
             
@@ -378,44 +146,6 @@
         }
         if session_id:
             payload["sessionId"] = session_id
-<<<<<<< HEAD
-            
-            # Update session cache with the current messages
-            if session_id in self._session_cache:
-                # Add only new messages to avoid duplication
-                existing_messages = {msg.get("id", idx): msg 
-                                   for idx, msg in enumerate(self._session_cache[session_id])}
-                
-                for msg in messages:
-                    msg_id = msg.get("id", f"msg-{len(existing_messages)}")
-                    if msg_id not in existing_messages:
-                        self._session_cache[session_id].append(msg)
-            else:
-                self._session_cache[session_id] = messages.copy()
-        
-        response = await self._make_request("POST", url, json_data=payload, timeout=timeout)
-        result = response.json()
-        
-        # If this is a session, store the assistant response in the session cache
-        if session_id and "message" in result:
-            assistant_message = {
-                "role": "assistant",
-                "content": result["message"]
-            }
-            if session_id in self._session_cache:
-                self._session_cache[session_id].append(assistant_message)
-            else:
-                self._session_cache[session_id] = [assistant_message]
-                
-        return result
-    
-    async def search_repositories(self, 
-                               messages: List[Dict[str, str]], 
-                               repositories: List[Dict[str, str]], 
-                               session_id: Optional[str] = None, 
-                               genius: bool = True,
-                               timeout: Optional[float] = None) -> Dict:
-=======
 
         client_timeout = timeout if timeout is not None else self.default_timeout
         async with httpx.AsyncClient(timeout=client_timeout) as client:
@@ -478,7 +208,6 @@
         session_id: Optional[str] = None,
         genius: bool = True
     ) -> Dict[str, Any]:
->>>>>>> 8af9f28b
         """
         Search repositories for relevant files without generating a full answer.
 
@@ -487,12 +216,7 @@
             repositories: List of repository objects
             session_id: Optional session ID for continuing a conversation
             genius: Whether to use enhanced search capabilities
-<<<<<<< HEAD
-            timeout: Custom timeout for this request in seconds
-        
-=======
-
->>>>>>> 8af9f28b
+
         Returns:
             The API response as a dictionary
         """
@@ -505,159 +229,23 @@
 
         if session_id:
             payload["sessionId"] = session_id
-<<<<<<< HEAD
-            
-            # Update session cache with the current messages
-            if session_id in self._session_cache:
-                # Add only new messages to avoid duplication
-                existing_messages = {msg.get("id", idx): msg 
-                                   for idx, msg in enumerate(self._session_cache[session_id])}
-                
-                for msg in messages:
-                    msg_id = msg.get("id", f"msg-{len(existing_messages)}")
-                    if msg_id not in existing_messages:
-                        self._session_cache[session_id].append(msg)
-            else:
-                self._session_cache[session_id] = messages.copy()
-        
-        response = await self._make_request("POST", url, json_data=payload, timeout=timeout)
-        return response.json()
-    
-    async def get_repository_info(self, repository_id: str, timeout: Optional[float] = None) -> Dict:
-=======
 
         response = await self.client.post(url, json=payload, headers=self.headers)
         response.raise_for_status()
         return response.json()
 
     async def get_repository_info(self, repository_id: str) -> Dict[str, Any]:
->>>>>>> 8af9f28b
         """
         Get information about an indexed repository.
 
         Args:
             repository_id: Repository ID in the format "remote:branch:owner/repository"
-<<<<<<< HEAD
-            timeout: Custom timeout for this request in seconds
-        
-=======
-
->>>>>>> 8af9f28b
+
         Returns:
             The API response as a dictionary
         """
         encoded_id = urllib.parse.quote_plus(repository_id, safe='')
         url = f"{self.base_url}/repositories/{encoded_id}"
-<<<<<<< HEAD
-        
-        response = await self._make_request("GET", url, timeout=timeout)
-        return response.json()
-
-    async def monitor_repository_processing(self, 
-                                        repository_id: str, 
-                                        polling_interval: float = 5.0, 
-                                        max_attempts: int = 60,
-                                        timeout: Optional[float] = None) -> Dict:
-        """
-        Monitor repository processing until completion or timeout.
-        
-        Args:
-            repository_id: Repository ID in the format "remote:branch:owner/repository"
-            polling_interval: Seconds between status checks (default: 5.0)
-            max_attempts: Maximum number of status checks before timeout (default: 60)
-            timeout: Custom timeout for each request in seconds
-            
-        Returns:
-            Final repository status or timeout notification
-        """
-        attempts = 0
-        start_time = asyncio.get_event_loop().time()
-        
-        while attempts < max_attempts:
-            try:
-                status = await self.get_repository_info(repository_id, timeout)
-                
-                # If processing is complete, return the status
-                if status.get("status") in ["COMPLETED", "FAILED", "ERROR"]:
-                    elapsed = asyncio.get_event_loop().time() - start_time
-                    logger.info(f"Repository processing completed with status '{status.get('status')}' after {elapsed:.1f} seconds")
-                    return status
-                    
-                # Log progress
-                files_processed = status.get("filesProcessed", 0)
-                num_files = status.get("numFiles", 0)
-                if num_files > 0:
-                    progress = (files_processed / num_files) * 100
-                    logger.info(f"Repository processing: {progress:.1f}% ({files_processed}/{num_files} files)")
-                else:
-                    logger.info(f"Repository processing: {files_processed} files processed")
-                
-                # Wait before checking again
-                await asyncio.sleep(polling_interval)
-                attempts += 1
-                
-            except Exception as e:
-                logger.error(f"Error monitoring repository processing: {str(e)}")
-                return {
-                    "status": "ERROR",
-                    "error": str(e),
-                    "repository_id": repository_id
-                }
-        
-        # If we reach here, we've timed out
-        total_time = polling_interval * max_attempts
-        logger.warning(f"Repository processing monitoring timed out after {total_time} seconds")
-        return {
-            "status": "TIMEOUT", 
-            "message": f"Repository processing did not complete within {total_time} seconds",
-            "repository_id": repository_id
-        }
-
-    def get_session_messages(self, session_id: str) -> List[Dict[str, str]]:
-        """
-        Get all messages for a session.
-        
-        Args:
-            session_id: The session ID
-            
-        Returns:
-            List of message objects for the session
-        """
-        return self._session_cache.get(session_id, [])
-    
-    def clear_session(self, session_id: str) -> bool:
-        """
-        Clear a session from the cache.
-        
-        Args:
-            session_id: The session ID
-            
-        Returns:
-            True if the session was found and cleared, False otherwise
-        """
-        if session_id in self._session_cache:
-            del self._session_cache[session_id]
-            return True
-        return False
-    
-    @staticmethod
-    def generate_session_id() -> str:
-        """
-        Generate a unique session ID.
-        
-        Returns:
-            A unique session ID
-        """
-        return str(uuid.uuid4())
-
-def get_greptile_client(timeout: Optional[float] = None) -> GreptileClient:
-    """
-    Create and configure a Greptile API client based on environment variables.
-    
-    Args:
-        timeout: Custom default timeout for API calls in seconds
-        
-=======
 
         response = await self.client.get(url, headers=self.headers)
         response.raise_for_status()
@@ -682,7 +270,6 @@
     """
     Create and configure a Greptile API client based on environment variables.
 
->>>>>>> 8af9f28b
     Returns:
         GreptileClient: Configured Greptile API client
         
@@ -698,12 +285,5 @@
 
     if not github_token:
         raise ValueError("GITHUB_TOKEN environment variable is required")
-<<<<<<< HEAD
-    
-    default_timeout = timeout or float(os.getenv("GREPTILE_TIMEOUT", "60.0"))
-    
-    return GreptileClient(api_key, github_token, base_url, default_timeout)
-=======
-
-    return GreptileClient(api_key, github_token, base_url)
->>>>>>> 8af9f28b
+
+    return GreptileClient(api_key, github_token, base_url)