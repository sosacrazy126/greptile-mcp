#!/usr/bin/env python3
"""
Modern Greptile MCP Server using FastMCP 2.0
Provides code search and querying capabilities through the Greptile API.
"""

import os
import asyncio
import uuid
import json
from typing import Optional
from fastmcp import FastMCP
from src.utils import GreptileClient

<<<<<<< HEAD
from src.utils import (
    get_greptile_client,
    GreptileClient,
    SessionManager,
    generate_session_id
)

# Configure logging
logging.basicConfig(level=logging.INFO)
logger = logging.getLogger(__name__)

# Load environment variables
load_dotenv()

# Create a dataclass for our application context
@dataclass
class GreptileContext:
    """Context for the Greptile MCP server."""
    greptile_client: GreptileClient  # The Greptile API client
    initialized: bool = False  # Track if initialization is complete
    session_manager: Optional[SessionManager] = None  # Add session manager for conversation context
    default_session_id: str = "7dc8f451-9bf7-4262-a664-0865ac578e6c"  # Default session ID from our React queries

@asynccontextmanager
async def greptile_lifespan(server: FastMCP) -> AsyncIterator[GreptileContext]:
    """
    Manages the Greptile client lifecycle and session/conv context.

    Args:
        server: The FastMCP server instance

    Yields:
        GreptileContext: The context containing the Greptile client and session manager
    """
    greptile_client = get_greptile_client()
    session_manager = SessionManager()
    context = GreptileContext(greptile_client=greptile_client, initialized=False, session_manager=session_manager)

    try:
        print("Initializing Greptile client...")
        try:
            await asyncio.sleep(0.5)
            context.initialized = True
            print("Greptile client successfully initialized")
        except Exception as e:
            print(f"Error during Greptile client initialization: {e}")
            raise

        yield context
    finally:
        await greptile_client.aclose()
        print("Greptile client closed.")

# Initialize FastMCP server with the Greptile client and session manager as context
mcp = FastMCP(
    "mcp-greptile",
    description="""🔍 Greptile MCP - Natural Language Code Search & Analysis

Search and analyze code across multiple repositories using natural language queries.
Perfect for understanding codebases, comparing implementations, and finding patterns.

QUICK START:
1. Use 'greptile_help' tool for complete guide
2. Index repos first: index_repository("github", "owner/repo", "branch")
3. Query them: query_simple(ctx, "your question", [repos])

Key Features:
✓ Multi-repository search and analysis
✓ Natural language queries
✓ Code-aware responses with references
✓ Framework comparisons
✓ Pattern matching across codebases

Common Use Cases:
- "How does authentication work?"
- "Compare error handling in Express vs Koa"
- "Find all uses of WebSocket"
- "Explain the architecture of this service"
""",
    lifespan=greptile_lifespan,
    host=os.getenv("HOST", "0.0.0.0"),
    port=os.getenv("PORT", "8050")
)

@mcp.tool()
async def greptile_help(ctx: Context) -> str:
    """
    Get started with Greptile MCP - Your guide to searching and analyzing code repositories.

    This tool provides comprehensive documentation on how to use all Greptile MCP features.
    """
    help_text = """
# 🚀 Greptile MCP Quick Start Guide

Welcome to Greptile MCP! This tool provides AI expertise for any codebase, helping you understand code structure and get custom integration instructions.

## 🔄 SYSTEMATIC WORKFLOWS FOR "VIBE CODERS"

### ⚡ CRITICAL: After Committing New Code
**Problem**: Your code changed, but Greptile is analyzing old code
**Solution**: ALWAYS re-index with reload=True after commits

```python
# Step 1: Force re-index with latest commits (CRITICAL!)
await index_repository(
    remote="github", 
    repository="your-username/your-repo", 
    branch="main",
    reload=True,  # ← CRITICAL: Forces update with latest commits
    notify=False
)

# Step 2: Verify indexing completed
status = await get_repository_info("github", "your-username/your-repo", "main")
# Wait until status shows "COMPLETED"

# Step 3: Query your updated code
result = await query_repository(
    "How does my new feature work?",
    [{"remote": "github", "repository": "your-username/your-repo", "branch": "main"}]
)
```

### 🔧 SYSTEMATIC DEBUGGING WORKFLOW
When something breaks, follow this exact sequence:

```python
# 1. Understand the error context
await query_repository(
    "What could cause this error: [paste your error]? Show me the relevant code paths",
    repos
)

# 2. Trace the execution flow
await query_repository(
    "Trace the execution from [entry point] to where this error occurs",
    repos,
    session_id=session_id  # Use same session!
)

# 3. Find similar patterns that work
await query_repository(
    "Show me working examples of this same functionality in the codebase",
    repos,
    session_id=session_id
)

# 4. Get specific fix suggestions
await query_repository(
    "How should I fix this specific issue? Give me exact code changes",
    repos,
    session_id=session_id
)
```

### 📋 FEATURE IMPLEMENTATION WORKFLOW
For building new features systematically:

```python
# 1. Research existing patterns
await query_repository(
    "How is similar functionality implemented in this codebase?",
    repos
)

# 2. Get step-by-step blueprint
await query_repository(
    "Give me a step-by-step implementation plan for [your feature]",
    repos,
    session_id=session_id
)

# 3. Get specific code examples
await query_repository(
    "Show me exact code examples for each step",
    repos,
    session_id=session_id
)
```

## 🎯 Objectives - What You Can Do

### 1. Understand Code Architecture
- Analyze authentication flows in codebases
- Understand component relationships
- Map out service architectures
- Trace data flow through systems

### 2. Add Features with AI Guidance
- Get step-by-step implementation instructions
- Add authentication (Google Sign-in, OAuth, etc.)
- Integrate third-party services
- Implement new functionality with best practices

### 3. Compare & Learn
- Compare implementations across frameworks
- Understand different approaches to similar problems
- Learn from open-source codebases
- Make informed architectural decisions

### 4. Speed Up Development
- Get up to speed on new codebases quickly
- Find relevant code examples
- Understand existing patterns before coding
- Reduce time spent reading documentation

## 📋 Real-World Example: Adding Google Sign-In

Here's a complete workflow for adding authentication to your app:

### Step 1: Index Your Application
```python
# Add your app's repository
await index_repository(ctx, "github", "mycompany/myapp", "main")
```

### Step 2: Understand Current Authentication
```python
repos = [{"remote": "github", "repository": "mycompany/myapp", "branch": "main"}]
result = await query_repository(ctx,
    "How does authentication work in this codebase? Show me the auth flow",
    repos
)
```

### Step 3: Add Authentication Library Context
```python
# Add the auth library your app uses (e.g., NextAuth)
await index_repository(ctx, "github", "nextauthjs/next-auth", "main")

repos = [
    {"remote": "github", "repository": "mycompany/myapp", "branch": "main"},
    {"remote": "github", "repository": "nextauthjs/next-auth", "main": "main"}
]
```

### Step 4: Get Implementation Instructions
```python
result = await query_repository(ctx,
    "How do I add Google Sign-in to this application? Give me step-by-step instructions",
    repos
)
```

### Step 5: Follow AI-Generated Instructions
Greptile will provide:
- Required library installations
- Google provider configuration
- Environment variable setup (.env.local)
- Code changes needed
- Component updates
- Testing instructions

## 🛠️ Common Use Cases

### Understanding a New Codebase
```python
# 1. Index the repository
await index_repository(ctx, "github", "strapi/strapi", "main")

# 2. Ask architectural questions
repos = [{"remote": "github", "repository": "strapi/strapi", "branch": "main"}]
await query_repository(ctx, "Explain the plugin architecture", repos)
await query_repository(ctx, "How does the database layer work?", repos)
await query_repository(ctx, "What's the authentication flow?", repos)
```

### Comparing Implementations
```python
# Compare authentication in different frameworks
repos = [
    {"remote": "github", "repository": "nestjs/nest", "branch": "master"},
    {"remote": "github", "repository": "expressjs/express", "branch": "master"}
]
result = await compare_repositories(ctx,
    "How do these frameworks handle authentication middleware?",
    repos
)
```

### Finding Code Patterns
```python
# Search for WebSocket implementations
repos = [
    {"remote": "github", "repository": "socketio/socket.io", "branch": "main"},
    {"remote": "github", "repository": "mycompany/myapp", "branch": "main"}
]
result = await search_repository(ctx,
    "WebSocket connection handling",
    repos
)
```

## 🔧 Basic Workflow

### Step 1: Index Repositories
```python
await index_repository(ctx, "github", "owner/repo", "branch")
```

### Step 2: Create Repository List
```python
repos = [{
    "remote": "github",
    "repository": "owner/repo",
    "branch": "main"
}]
```

### Step 3: Query with Natural Language
```python
result = await query_repository(ctx, "Your question here", repos)
```

## 📚 Available Tools

### Essential Tools
1. `greptile_help` - This guide
2. `index_repository` - Make repos searchable
3. `query_repository` - Ask questions with context
4. `compare_repositories` - Compare implementations
5. `search_repository` - Find specific patterns

### Repository Format
```json
{
    "remote": "github",      // or "gitlab"
    "repository": "owner/repo",
    "branch": "main"
}
```

## 💡 Pro Tips

1. **Index First**: Always index repositories before querying
2. **Add Context**: Include relevant libraries for better answers
3. **Be Specific**: Ask detailed questions for better results
4. **Use Examples**: "Show me how X works with code examples"
5. **Iterative Queries**: Build on previous answers

## 📝 Session ID Management: IMPORTANT FOR FOLLOW-UP QUESTIONS

**Are you asking a follow-up question?** If yes, you NEED to use a session ID!

Examples of follow-up questions:
- "Tell me more about X" after asking about X
- "How does this specific part work?" after a general question
- "Can you explain that in more detail?" after any response
- "What about [related topic]?" after discussing a topic

Follow this simple workflow:

1. **First Query**: Make your initial query WITHOUT specifying a session_id
   ```python
   # Initial question
   result1 = await query_repository(ctx,
       "How does authentication work?",
       repositories
   )
   # Every response automatically includes a session ID
   ```

2. **Extract Session ID**: Get the session ID from the response
   ```python
   import json
   response_data = json.loads(result1)
   session_id = response_data["_session_id"]  # This is required for follow-ups!
   ```

3. **ANY Follow-up Question**: ALWAYS use the session ID for ANY follow-up
   ```python
   # This is a follow-up, so we MUST use the session_id
   result2 = await query_repository(ctx,
       "What about password reset functionality?",  # This is a follow-up question
       repositories,
       session_id=session_id  # Without this, the system won't remember your first question
   )
   ```

Without the session ID, the system treats each question as completely new and forgets your previous questions and their context.

## ⚠️ Common Mistakes

❌ Wrong repository format: "https://github.com/owner/repo"
✅ Correct format: "owner/repo"

❌ Not indexing before querying
✅ Always index first

❌ Vague questions: "How does this work?"
✅ Specific questions: "How does the auth middleware validate JWT tokens?"

❌ Generating your own session ID for the first query
✅ Let the system generate a session ID and extract it from the response

❌ Asking a follow-up question WITHOUT using the session_id from the previous response
✅ ALWAYS use the session_id for ANY follow-up question

## 🚀 Quick Examples

### Multi-Turn Conversation Example (Follow-up Questions)
```python
# Step 1: Initial question
result1 = await query_repository(ctx,
    "How do React Server Components work?",
    repos
)

# Step 2: Extract the session ID
import json
response_data = json.loads(result1)
session_id = response_data["_session_id"]

# Step 3: Follow-up question USING the session ID
result2 = await query_repository(ctx,
    "How does caching work with Server Components?",  # This is a follow-up!
    repos,
    session_id=session_id  # REQUIRED for follow-ups!
)

# Another follow-up question
result3 = await query_repository(ctx,
    "Can you show me an example of streaming with Server Components?",  # Another follow-up!
    repos,
    session_id=session_id  # Still using the SAME session ID!
)
```

### Add Feature
```python
await query_repository(ctx,
    "How do I add rate limiting to this Express API?",
    repos
)
```

### Debug Issue
```python
await query_repository(ctx,
    "Why might authentication fail in this flow?",
    repos
)
```

### Best Practices
```python
await compare_repositories(ctx,
    "What are the error handling patterns used?",
    repos
)
```

Happy coding! Use Greptile to understand any codebase and build features faster. 🎉
"""
    return help_text

def format_messages_for_api(messages: List[Union[Dict, str]], current_query: str = None) -> List[Dict[str, str]]:
    """
    Format messages to match the Greptile API specification.

    Args:
        messages: List of messages in various formats
        current_query: Optional current query to append

    Returns:
        List of properly formatted messages with id, content, and role
    """
    formatted_messages = []

    for idx, msg in enumerate(messages):
        if isinstance(msg, dict):
            # Ensure proper format
            formatted_msg = {
                "id": msg.get("id", f"msg_{idx}"),
                "content": msg.get("content", ""),
                "role": msg.get("role", "user")
            }
            formatted_messages.append(formatted_msg)
        else:
            # Handle string messages
            formatted_messages.append({
                "id": f"msg_{idx}",
                "content": str(msg),
                "role": "user"
            })

    # Add current query if provided
    if current_query:
        formatted_messages.append({
            "id": f"msg_{len(formatted_messages)}",
            "content": current_query,
            "role": "user"
        })

    return formatted_messages

@mcp.tool()
async def index_repository(ctx: Context, remote: str, repository: str, branch: str, reload: bool = True, notify: bool = False) -> str:
    """📚 INDEX UTILITY: Make repositories searchable (REQUIRED FIRST STEP).

    ⚡ PERFORMANCE PROFILE:
    • Operation: Repository preprocessing for search/query operations
    • Duration: 30 seconds - 10 minutes (depends on repo size)
    • Cost: API rate limits apply - use reload strategically
    • Prerequisite: Required before any search/query operations

    🎯 WHEN TO USE THIS TOOL:
    ✅ Before first search/query of any repository
    ✅ After committing new code (reload=True)
    ✅ When switching to different branch
    ✅ When repository structure changed significantly
    ✅ After major refactoring or new features
    
    ❌ DON'T OVERUSE:
    ❌ Repeatedly without code changes (wastes resources)
    ❌ For every single query (index once, query many)
    ❌ On identical branch/commit (use reload=False)

    🚀 QUICK START EXAMPLES:
    
    # Index your own project (FIRST TIME)
    await index_repository(ctx, "github", "myusername/myproject", "main")
    
    # Re-index after pushing changes (CRITICAL FOR FRESH CODE)
    await index_repository(ctx, "github", "myusername/myproject", "main", 
                         reload=True)  # Forces latest commit analysis
    
    # Index popular framework for learning
    await index_repository(ctx, "github", "facebook/react", "main")
    
    # Index specific branch
    await index_repository(ctx, "github", "vercel/next.js", "canary")

    🔄 RELOAD LOGIC (CRITICAL FOR ACCURACY):
    
    reload=True (DEFAULT - Recommended):
    ✅ Forces fresh analysis of latest commits
    ✅ Captures recent code changes
    ✅ Essential after pushing new code
    ✅ Ensures search/query accuracy
    ⚠️  Uses API quota (but necessary for accuracy)
    
    reload=False (Optimization):
    ✅ Faster if repository unchanged
    ✅ Saves API quota for unchanged repos
    ❌ May analyze stale code if changes exist
    ❌ Risk of outdated search results

    📊 STRATEGIC RELOAD PATTERNS:
    
    YOUR ACTIVE PROJECT: Always reload=True
    ```python
    # After git push - ALWAYS reload=True
    await index_repository(ctx, "github", "you/project", "main", reload=True)
    ```
    
    STABLE LIBRARIES: reload=False for repeated access
    ```python
    # Framework learning - reload=False after first index
    await index_repository(ctx, "github", "facebook/react", "main", reload=False)
    ```
    
    COMPARISON STUDIES: reload=False for batch indexing
    ```python
    # Indexing multiple frameworks - reload=False for efficiency
    frameworks = [("facebook/react", "main"), ("vuejs/core", "main")]
    for repo, branch in frameworks:
        await index_repository(ctx, "github", repo, branch, reload=False)
    ```

    📁 REPOSITORY FORMAT REQUIREMENTS:
    
    CORRECT FORMAT: "owner/repo"
    ✅ "facebook/react" - Facebook's React repository
    ✅ "microsoft/vscode" - Microsoft's VS Code
    ✅ "torvalds/linux" - Linus Torvalds' Linux kernel
    ✅ "your-username/your-project" - Your personal project
    
    INVALID FORMATS:
    ❌ "https://github.com/facebook/react" - Full URL not accepted
    ❌ "react" - Missing owner
    ❌ "facebook-react" - Wrong separator
    ❌ "facebook/react.git" - Don't include .git

    🌐 SUPPORTED PLATFORMS:
    
    GitHub ("github"):
    • Public repositories: Full access
    • Private repositories: Requires authentication
    • Organization repositories: Full access if public
    
    GitLab ("gitlab"):
    • Public repositories: Full access  
    • Private repositories: Requires authentication
    • Self-hosted: Not supported (GitLab.com only)

    🎯 BRANCH TARGETING:
    
    COMMON BRANCHES:
    • "main" - Most modern repositories
    • "master" - Older repositories
    • "develop" - Development branches
    • "canary" - Next.js and other frameworks
    • "v1.0" - Tagged releases
=======
# Create the modern MCP server
mcp = FastMCP(
    name="Greptile MCP Server",
    instructions="Modern MCP server for code search and querying with Greptile API"
)

# Global client instance (will be initialized on first use)
_greptile_client: Optional[GreptileClient] = None

async def get_greptile_client() -> GreptileClient:
    """Get or create the Greptile client instance."""
    global _greptile_client
    if _greptile_client is None:
        api_key = os.getenv("GREPTILE_API_KEY")
        github_token = os.getenv("GITHUB_TOKEN")
        
        if not api_key:
            raise ValueError("GREPTILE_API_KEY environment variable is required")
        if not github_token:
            raise ValueError("GITHUB_TOKEN environment variable is required")
            
        _greptile_client = GreptileClient(api_key, github_token)
    
    return _greptile_client

@mcp.tool
async def index_repository(
    remote: str,
    repository: str, 
    branch: str,
    reload: bool = False,
    notify: bool = False
) -> str:
    """
    Index a repository for code search and querying.
>>>>>>> 5d6ba728
    
    BRANCH DISCOVERY:
    Check repository on GitHub/GitLab to see available branches.
    Default branch is usually "main" or "master".

    🔧 TROUBLESHOOTING:
    
    "Repository not found":
    • Verify repository exists and is public
    • Check owner/repo format (not URL)
    • Ensure you have access to private repos
    
    "Branch not found":
    • Check available branches on GitHub/GitLab
    • Common branches: main, master, develop
    • Case-sensitive: "Main" ≠ "main"
    
    "Indexing failed":
    • Repository might be too large
    • Try again after a few minutes
    • Check rate limits and quotas
    
    "Stale search results":
    • Code changed but results don't reflect changes
    • Solution: Re-run with reload=True
    • Always reload after pushing commits

    📈 PERFORMANCE OPTIMIZATION:
    
    FASTEST: Small repo + reload=False + notify=False
    ```python
    await index_repository(ctx, "github", "owner/small-repo", "main", 
                         reload=False, notify=False)
    ```
    
    BALANCED: Medium repo + reload=True + notify=False  
    ```python
    await index_repository(ctx, "github", "owner/app", "main", 
                         reload=True, notify=False)
    ```
    
    MONITORED: Large repo + reload=True + notify=True
    ```python
    await index_repository(ctx, "github", "large/framework", "main", 
                         reload=True, notify=True)
    ```

    ⏱️ INDEXING STATUS MONITORING:
    
    After indexing, monitor progress:
    ```python
    # Start indexing
    result = await index_repository(ctx, "github", "owner/repo", "main")
    
    # Check status periodically
    status = await get_repository_info(ctx, "github", "owner/repo", "main")
    print(status["status"])  # INDEXING, COMPLETED, FAILED
    
    # Wait for COMPLETED before searching/querying
    ```

    🏗️ SYSTEMATIC DEVELOPMENT WORKFLOW:
    
    1. INITIAL PROJECT SETUP:
    ```python
    await index_repository(ctx, "github", "you/newproject", "main", reload=True)
    ```
    
    2. AFTER EACH DEVELOPMENT SESSION:
    ```python
    # After git push
    await index_repository(ctx, "you/project", "main", reload=True)
    ```
    
    3. ADDING REFERENCE LIBRARIES:
    ```python
    # One-time indexing for learning/comparison
    await index_repository(ctx, "facebook/react", "main", reload=False)
    ```

    📋 REPOSITORY EXAMPLES BY CATEGORY:
    
    WEB FRAMEWORKS:
    • "facebook/react" - React library
    • "vuejs/core" - Vue.js framework  
    • "angular/angular" - Angular framework
    • "sveltejs/svelte" - Svelte framework
    
    BACKEND FRAMEWORKS:
    • "expressjs/express" - Express.js
    • "nestjs/nest" - NestJS framework
    • "django/django" - Django framework
    • "rails/rails" - Ruby on Rails
    
    DEVELOPMENT TOOLS:
    • "microsoft/vscode" - VS Code editor
    • "webpack/webpack" - Webpack bundler
    • "vitejs/vite" - Vite build tool
    • "typescript-eslint/typescript-eslint" - TypeScript ESLint

    Args:
<<<<<<< HEAD
        ctx: MCP context (auto-provided)
        remote: Repository platform ("github" or "gitlab")
        repository: Repository identifier in "owner/repo" format
        branch: Target branch name ("main", "master", etc.)
        reload: Force re-index latest commits (default: True for accuracy)
        notify: Email notification when indexing completes (default: False)

    Returns:
        JSON with:
        • status: Indexing operation status
        • repository: Confirmed repository identifier
        • branch: Confirmed branch name
        • timestamp: When indexing started
        • estimated_completion: Expected completion time
        
    🚨 CRITICAL SUCCESS FACTOR:
    ALWAYS re-index with reload=True after committing new code.
    Stale indexes lead to outdated search/query results!
=======
        remote: The repository host ("github" or "gitlab")
        repository: Repository in owner/repo format (e.g., "greptileai/greptile")
        branch: The branch to index (e.g., "main")
        reload: Whether to force reprocessing of a previously indexed repository
        notify: Whether to send an email notification when indexing is complete
    
    Returns:
        Dictionary containing indexing status and information
>>>>>>> 5d6ba728
    """
    client = await get_greptile_client()
    
    try:
<<<<<<< HEAD
        greptile_context = ctx.request_context.lifespan_context

        # Check if initialization is complete
        if not getattr(greptile_context, 'initialized', False):
            return json.dumps({
                "error": "Server initialization is not complete. Please try again in a moment.",
                "status": "initializing"
            }, indent=2)

        greptile_client = greptile_context.greptile_client
        result = await greptile_client.index_repository(remote, repository, branch, reload, notify)
        return json.dumps(result, indent=2)
=======
        result = await client.index_repository(
            remote=remote,
            repository=repository,
            branch=branch,
            reload=reload,
            notify=notify
        )
        return json.dumps(result)
>>>>>>> 5d6ba728
    except Exception as e:
        return json.dumps({"error": str(e), "type": type(e).__name__})

@mcp.tool
async def query_repository(
    query: str,
    repositories: str,  # JSON string instead of List[Dict[str, str]]
    session_id: Optional[str] = None,
    stream: bool = False,
    genius: bool = True,
    timeout: Optional[float] = None,
<<<<<<< HEAD
    messages: Optional[List[Dict[str, str]]] = None
) -> Union[str, AsyncGenerator[str, None]]:
    """
    🔍 CORE TOOL: Query code repositories with natural language - Your primary AI code assistant.
    
    This is THE primary tool for understanding codebases. Think of it as asking an expert developer
    who has perfect knowledge of your code. No external documentation needed - everything you need
    is right here.

    ═══════════════════════════════════════════════════════════════════════════════════════════════
    🚀 INSTANT START - Copy & Paste Examples
    ═══════════════════════════════════════════════════════════════════════════════════════════════
    
    # Example 1: Single Repository Query
    repositories = [{"remote": "github", "repository": "facebook/react", "branch": "main"}]
    result = await query_repository(ctx, "How does useState work internally?", repositories)
    
    # Example 2: Multi-Repository Comparison
    repositories = [
        {"remote": "github", "repository": "facebook/react", "branch": "main"},
        {"remote": "github", "repository": "vuejs/core", "branch": "main"}
    ]
    result = await query_repository(ctx, "Compare how React and Vue handle component state", repositories)
    
    # Example 3: Follow-up Conversation (CRITICAL: Use session_id from previous response)
    import json
    # First query
    result1 = await query_repository(ctx, "How does authentication work?", repositories)
    response_data = json.loads(result1)
    session_id = response_data["_session_id"]  # Extract session ID
    
    # Follow-up query (MUST use session_id or system forgets previous context!)
    result2 = await query_repository(ctx, "What about password reset?", repositories, session_id=session_id)

    ═══════════════════════════════════════════════════════════════════════════════════════════════
    🎯 GENIUS MODE DECISION TREE - When to Use What
    ═══════════════════════════════════════════════════════════════════════════════════════════════
    
    USE query_repository() WHEN:
    ✅ You want detailed answers with code references (90% of use cases)
    ✅ You need session continuity for follow-up questions
    ✅ You want the best accuracy (genius=True default)
    ✅ You're exploring or debugging code
    ✅ You need to understand "how" or "why" something works
    
    DON'T USE query_repository() WHEN:
    ❌ You only need a quick one-off answer → use query_simple()
    ❌ You want to control exact message format → use query_repository_advanced()
    ❌ You only want file lists without answers → use search_repository()

    ═══════════════════════════════════════════════════════════════════════════════════════════════
    📋 COMPLETE SESSION LIFECYCLE MANAGEMENT
    ═══════════════════════════════════════════════════════════════════════════════════════════════
    
    🔄 PATTERN 1: Single Question (No Session Management Needed)
    ```python
    result = await query_repository(ctx, "How does this API work?", repositories)
    # Done! No session management needed for single questions.
    ```
    
    🔄 PATTERN 2: Multi-Turn Conversation (Session Management REQUIRED)
    ```python
    import json
    
    # Step 1: Ask initial question (DON'T specify session_id)
    result1 = await query_repository(ctx, "How does the auth system work?", repositories)
    
    # Step 2: Extract session ID from response (CRITICAL STEP!)
    response_data = json.loads(result1)
    session_id = response_data["_session_id"]
    
    # Step 3: ALL follow-up questions MUST use this session_id
    result2 = await query_repository(ctx, "What happens during login?", repositories, session_id=session_id)
    result3 = await query_repository(ctx, "How is the JWT validated?", repositories, session_id=session_id)
    result4 = await query_repository(ctx, "Show me the logout process", repositories, session_id=session_id)
    ```
    
    🚨 CRITICAL SESSION RULES:
    • NEVER generate your own session_id for the first query
    • ALWAYS extract session_id from the response JSON
    • USE the SAME session_id for ALL related follow-up questions
    • WITHOUT session_id, the system treats each query as completely independent

    ═══════════════════════════════════════════════════════════════════════════════════════════════
    📋 COMPLETE PARAMETER GUIDE
    ═══════════════════════════════════════════════════════════════════════════════════════════════
    
    🎯 query (str) - Your natural language question
    ┌─ GOOD: "How does the authentication middleware validate JWT tokens?"
    ┌─ GOOD: "Show me all the places where user data is validated"
    ┌─ GOOD: "What's the difference between these two error handling approaches?"
    └─ BAD:  "How does this work?" (too vague)
    
    📂 repositories (list) - EXACT FORMAT REQUIRED
    ┌─ CORRECT FORMAT:
    │  [{
    │    "remote": "github",           # "github" or "gitlab"
    │    "repository": "owner/repo",   # MUST be "owner/repo" format
    │    "branch": "main"              # branch name
    │  }]
    ┌─ EXAMPLES:
    │  • Single repo: [{"remote": "github", "repository": "facebook/react", "branch": "main"}]
    │  • Multi-repo:  [{"remote": "github", "repository": "nestjs/nest", "branch": "master"},
    │                  {"remote": "github", "repository": "expressjs/express", "branch": "master"}]
    └─ WRONG: "https://github.com/owner/repo" or just "repo" - WILL FAIL!
    
    🔗 session_id (Optional[str]) - Session management
    ┌─ LEAVE EMPTY for first question in a conversation
    ┌─ USE session_id from previous response for follow-up questions
    └─ FORMAT: Extract from response: json.loads(result)["_session_id"]
    
    🌊 stream (bool = False) - Response streaming
    ┌─ False: Get complete answer at once (default, recommended)
    └─ True:  Stream response in chunks (for very long queries)
    
    🧠 genius (bool = True) - Enhanced accuracy mode
    ┌─ True:  Better accuracy, may take slightly longer (RECOMMENDED)
    └─ False: Faster responses, slightly less accurate
    
    ⏱️ timeout (Optional[float]) - Query timeout
    ┌─ None: Use default timeout (recommended)
    └─ 30.0: Custom timeout in seconds
    
    💬 messages (Optional[List[Dict]]) - Advanced message history
    ┌─ None: Normal usage (recommended)
    └─ Advanced: Provide custom message history (rarely needed)

    ═══════════════════════════════════════════════════════════════════════════════════════════════
    📋 COMPLETE RESPONSE FORMAT
    ═══════════════════════════════════════════════════════════════════════════════════════════════
    
    Every response is JSON with these fields:
    ```json
    {
      "message": "Detailed answer with code references",
      "sources": [{
        "repository": "owner/repo",
        "filepath": "src/components/Button.tsx",
        "linestart": 15,
        "lineend": 32,
        "summary": "Button component implementation"
      }],
      "_session_id": "generated-uuid-for-follow-ups"
    }
    ```

    ═══════════════════════════════════════════════════════════════════════════════════════════════
    🚨 ERROR PREVENTION & COMMON MISTAKES
    ═══════════════════════════════════════════════════════════════════════════════════════════════
    
    ❌ MISTAKE: Wrong repository format
    ```python
    # WRONG
    repositories = ["https://github.com/facebook/react"]
    repositories = ["facebook/react"]
    
    # CORRECT
    repositories = [{"remote": "github", "repository": "facebook/react", "branch": "main"}]
    ```
    
    ❌ MISTAKE: Querying before indexing
    ```python
    # WRONG - Will fail!
    result = await query_repository(ctx, "How does this work?", repositories)
    
    # CORRECT - Index first!
    await index_repository(ctx, "github", "facebook/react", "main")
    result = await query_repository(ctx, "How does this work?", repositories)
    ```
    
    ❌ MISTAKE: Not using session_id for follow-ups
    ```python
    # WRONG - System forgets previous context!
    result1 = await query_repository(ctx, "How does auth work?", repositories)
    result2 = await query_repository(ctx, "What about logout?", repositories)  # No context!
    
    # CORRECT - Maintains conversation context
    result1 = await query_repository(ctx, "How does auth work?", repositories)
    session_id = json.loads(result1)["_session_id"]
    result2 = await query_repository(ctx, "What about logout?", repositories, session_id=session_id)
    ```
    
    ❌ MISTAKE: Generating your own session_id
    ```python
    # WRONG - Don't make up session IDs!
    my_session = "my-custom-session-123"
    result = await query_repository(ctx, "How does this work?", repositories, session_id=my_session)
    
    # CORRECT - Let system generate, then extract
    result = await query_repository(ctx, "How does this work?", repositories)  # No session_id
    session_id = json.loads(result)["_session_id"]  # Extract generated ID
    ```

    ═══════════════════════════════════════════════════════════════════════════════════════════════
    🎯 REAL-WORLD USAGE PATTERNS
    ═══════════════════════════════════════════════════════════════════════════════════════════════
    
    🔍 PATTERN: Understanding New Codebase
    ```python
    repos = [{"remote": "github", "repository": "strapi/strapi", "branch": "main"}]
    
    # Start broad, get progressively specific
    r1 = await query_repository(ctx, "What is the overall architecture of this system?", repos)
    sid = json.loads(r1)["_session_id"]
    
    r2 = await query_repository(ctx, "How does the plugin system work?", repos, session_id=sid)
    r3 = await query_repository(ctx, "Show me the database layer implementation", repos, session_id=sid)
    ```
    
    🐛 PATTERN: Debugging Issues
    ```python
    repos = [{"remote": "github", "repository": "mycompany/myapp", "branch": "main"}]
    
    # Debug systematically
    r1 = await query_repository(ctx, "What could cause this error: [paste error]", repos)
    sid = json.loads(r1)["_session_id"]
    
    r2 = await query_repository(ctx, "Trace the execution path to this error", repos, session_id=sid)
    r3 = await query_repository(ctx, "Show me similar working examples", repos, session_id=sid)
    r4 = await query_repository(ctx, "How should I fix this specific issue?", repos, session_id=sid)
    ```
    
    🔨 PATTERN: Feature Implementation
    ```python
    repos = [{"remote": "github", "repository": "mycompany/myapp", "branch": "main"}]
    
    # Get implementation guidance
    r1 = await query_repository(ctx, "How is similar functionality implemented here?", repos)
    sid = json.loads(r1)["_session_id"]
    
    r2 = await query_repository(ctx, "Give me step-by-step plan for adding [feature]", repos, session_id=sid)
    r3 = await query_repository(ctx, "Show me exact code examples for each step", repos, session_id=sid)
    ```
    
    🔄 PATTERN: Framework Comparison
    ```python
    repos = [
        {"remote": "github", "repository": "facebook/react", "branch": "main"},
        {"remote": "github", "repository": "vuejs/core", "branch": "main"},
        {"remote": "github", "repository": "angular/angular", "branch": "main"}
    ]
    
    # Compare across frameworks
    result = await query_repository(ctx, "Compare state management patterns across these frameworks", repos)
    ```

    ═══════════════════════════════════════════════════════════════════════════════════════════════
    🎯 GENIUS MODE DEFAULTS (SMART DEFAULTS)
    ═══════════════════════════════════════════════════════════════════════════════════════════════
    
    These defaults are optimized for accuracy and ease of use:
    • genius=True     → Best accuracy, slightly slower (RECOMMENDED)
    • stream=False    → Complete responses, easier to handle
    • session_id=None → Let system generate for proper session management
    • timeout=None    → Use sensible default timeout
    
    🎯 When to Override Defaults:
    • stream=True     → Only for very long queries where you want partial results
    • genius=False    → Only when you need maximum speed over accuracy
    • timeout=30.0    → Only for very complex queries that might need more time

    ═══════════════════════════════════════════════════════════════════════════════════════════════
    ⚡ PREREQUISITES & DEPENDENCIES
    ═══════════════════════════════════════════════════════════════════════════════════════════════
    
    REQUIRED BEFORE QUERYING:
    1. Repository must be indexed: await index_repository(ctx, "github", "owner/repo", "branch")
    2. Wait for indexing to complete: Check with get_repository_info() until status="COMPLETED"
    
    REQUIRED IMPORTS FOR SESSION MANAGEMENT:
    ```python
    import json  # For parsing responses and extracting session_id
    ```
    
    NO OTHER EXTERNAL DEPENDENCIES NEEDED - Everything is built-in!

    Args:
        ctx: MCP context (provided automatically by the MCP framework)
        query: Your natural language question about the code
        repositories: List of repositories in the exact format shown above
        session_id: For follow-up queries, use the _session_id from previous response
        stream: Enable streaming responses for very long queries (default: False)
        genius: Enhanced accuracy mode for better results (default: True)
        timeout: Maximum seconds to wait for response (default: uses system default)
        messages: Advanced: Custom message history (rarely needed, default: None)

    Returns:
        For stream=False: JSON string with answer, source references, and _session_id
        For stream=True: AsyncGenerator yielding response chunks
    
    Raises:
        Exception: If repositories not indexed, wrong format, or API errors
        
    Note: This tool requires repositories to be indexed first using index_repository()
=======
    previous_messages: Optional[str] = None  # JSON string instead of List[Dict[str, Any]]
) -> str:  # Simplified return type
    """
    Query repositories to get answers with code references.

    Args:
        query: The natural language query about the codebase
        repositories: JSON string of repositories to query (e.g., '[{"remote":"github","repository":"owner/repo","branch":"main"}]')
        session_id: Optional session ID for conversation continuity
        stream: Whether to stream the response (default: False)
        genius: Whether to use enhanced query capabilities (default: True)
        timeout: Optional timeout for the request in seconds
        previous_messages: Optional JSON string of previous messages for context

    Returns:
        JSON string containing the answer and source code references
>>>>>>> 5d6ba728
    """
    client = await get_greptile_client()

    # Parse JSON parameters
    try:
        repositories_list = json.loads(repositories) if repositories else []
        previous_messages_list = json.loads(previous_messages) if previous_messages else None
    except json.JSONDecodeError as e:
        return json.dumps({"error": f"Invalid JSON in parameters: {str(e)}", "type": "JSONDecodeError"})

    # Generate session ID if not provided
    if session_id is None:
        session_id = str(uuid.uuid4())

<<<<<<< HEAD
        # Session logic - use default session ID if none provided
        sid = session_id or greptile_context.default_session_id

        # Build message history
        if messages is not None:
            # If messages are provided, ensure they have the correct format
            formatted_messages = []
            for idx, msg in enumerate(messages):
                if isinstance(msg, dict):
                    # Ensure each message has an id
                    formatted_msg = {
                        "id": msg.get("id", f"msg_{idx}"),
                        "content": msg.get("content", ""),
                        "role": msg.get("role", "user")
                    }
                    formatted_messages.append(formatted_msg)
                else:
                    # Handle legacy string format
                    formatted_messages.append({
                        "id": f"msg_{idx}",
                        "content": str(msg),
                        "role": "user"
                    })

            # Add the current query as the latest message
            query_msg = {
                "id": f"msg_{len(formatted_messages)}",
                "content": query,
                "role": "user"
            }
            formatted_messages.append(query_msg)
            await session_manager.set_history(sid, formatted_messages)
        else:
            # Retrieve stored history or start new conversation
            history = await session_manager.get_history(sid)
            # Add the current query
            query_msg = {
                "id": f"msg_{len(history)}",
                "content": query,
                "role": "user"
            }
            formatted_messages = history + [query_msg]
            await session_manager.set_history(sid, formatted_messages)
=======
    try:
        # Convert query to messages format
        messages = [{"role": "user", "content": query}]
        if previous_messages_list:
            messages = previous_messages_list + messages
>>>>>>> 5d6ba728

        if stream:
<<<<<<< HEAD
            async def streaming_gen() -> AsyncGenerator[str, None]:
                async for chunk in greptile_client.stream_query_repositories(
                    formatted_messages, repositories, session_id=sid, genius=genius, timeout=timeout
                ):
                    # Optionally, add chunk/response to session history (system/assistant)
                    # If Greptile API returns role/content, could append to session
                    yield json.dumps(chunk)
            return streaming_gen()

        # Non-streaming query; get response fully then append to session history
        result = await greptile_client.query_repositories(
            formatted_messages, repositories, session_id=sid, stream=False, genius=genius, timeout=timeout
        )

        # Persist new assistant/content response in session history if return has role/content fields
        if "messages" in result:
            # If API returns messages array, update session
            await session_manager.set_history(sid, result["messages"])
        elif "message" in result:
            # If API returns a message string, append it as assistant response
            assistant_msg = {
                "id": f"msg_{len(formatted_messages)}",
                "content": result["message"],
                "role": "assistant"
            }
            await session_manager.append_message(sid, assistant_msg)
        elif "output" in result:
            # Legacy format support
            assistant_msg = {
                "id": f"msg_{len(formatted_messages)}",
                "content": result["output"],
                "role": "assistant"
            }
            await session_manager.append_message(sid, assistant_msg)

        # Attach the session_id for client reference
        result["_session_id"] = sid
        return json.dumps(result, indent=2)
=======
            # For streaming, collect all chunks and return as complete response
            chunks = []
            async for chunk in client.stream_query_repositories(
                messages=messages,
                repositories=repositories_list,
                session_id=session_id,
                genius=genius,
                timeout=timeout
            ):
                chunks.append(chunk)

            # Combine chunks into final response
            result = {"message": "".join(chunks), "session_id": session_id, "streamed": True}
        else:
            result = await client.query_repositories(
                messages=messages,
                repositories=repositories_list,
                session_id=session_id,
                genius=genius,
                timeout=timeout
            )
            result["session_id"] = session_id

        return json.dumps(result)
>>>>>>> 5d6ba728
    except Exception as e:
        return json.dumps({"error": str(e), "type": type(e).__name__, "session_id": session_id})

@mcp.tool
async def search_repository(
    query: str,
    repositories: str,  # JSON string instead of List[Dict[str, str]]
    session_id: Optional[str] = None,
    genius: bool = True,
    timeout: Optional[float] = None,
    previous_messages: Optional[str] = None  # JSON string instead of List[Dict[str, Any]]
) -> str:  # Simplified return type
    """
    Search repositories to find relevant files without generating a full answer.

<<<<<<< HEAD
@mcp.tool()
async def search_repository(
    ctx: Context,
    query: str,
    repositories: list,
    session_id: str = None,
    genius: bool = False,
    messages: Optional[List[Dict[str, str]]] = None
) -> str:
    """🔍 SEARCH UTILITY: Find relevant files without generating answers (Speed-Optimized).

    ⚡ PERFORMANCE PROFILE:
    • Speed: FASTEST search option (genius=False default)
    • Use Case: File discovery, code location, structure exploration
    • vs query_repository: Returns file lists vs full AI-generated answers
    • vs index_repository: Searches existing index vs rebuilds it

    🎯 WHEN TO USE THIS TOOL:
    ✅ Find files containing specific patterns or concepts
    ✅ Locate implementation files before detailed analysis
    ✅ Quick structural exploration of codebases
    ✅ Pre-filtering before expensive query operations
    ✅ Multi-repository file discovery
    
    ❌ DON'T USE FOR:
    ❌ Getting explanations or answers (use query_repository)
    ❌ Code analysis or understanding (use query_repository)
    ❌ Learning how something works (use query_repository)

    🚀 QUICK START EXAMPLES:
    
    # Find authentication-related files across repos
    repos = [{"remote": "github", "repository": "owner/app", "branch": "main"}]
    files = await search_repository(ctx, "authentication login jwt", repos)
    
    # Locate React component files
    files = await search_repository(ctx, "Button component tsx", repos)
    
    # Find API endpoint implementations
    files = await search_repository(ctx, "user registration endpoint", repos)

    📊 PERFORMANCE MODES:
    
    SPEED MODE (Default: genius=False):
    • Fastest file discovery
    • Basic semantic search
    • Best for: Quick file location, structural exploration
    
    ACCURACY MODE (genius=True):
    • Enhanced semantic understanding
    • Better concept matching
    • Best for: Complex pattern discovery, ambiguous queries

    🔄 SESSION MANAGEMENT (For Follow-up Searches):
    
    FIRST SEARCH: Let system generate session ID
    ```python
    result1 = await search_repository(ctx, "authentication files", repos)
    response_data = json.loads(result1)
    session_id = response_data["_session_id"]  # Extract for follow-ups
    ```
    
    FOLLOW-UP SEARCHES: Use extracted session ID
    ```python
    result2 = await search_repository(ctx, "password reset related", repos, 
                                    session_id=session_id)  # Maintains context
    ```

    📁 REPOSITORY FORMAT:
    Each repository must include:
    ```python
    {
        "remote": "github",           # or "gitlab"
        "repository": "owner/repo",   # MUST be owner/repo format
        "branch": "main"              # target branch
    }
    ```
    
    ✅ VALID: "facebook/react", "microsoft/vscode", "torvalds/linux"
    ❌ INVALID: "https://github.com/owner/repo", "repo", "owner-repo"

    🔧 TROUBLESHOOTING:
    
    "Repository not found":
    • Ensure repository is indexed first: await index_repository(...)
    • Verify repository format: "owner/repo" not URL
    • Check branch name matches indexed branch
    
    "No files returned":
    • Try broader search terms
    • Enable genius mode: genius=True
    • Verify repository contains relevant content
    
    "Slow performance":
    • Use genius=False for speed (default)
    • Narrow search query scope
    • Consider searching fewer repositories

    📈 PERFORMANCE OPTIMIZATION:
    
    FASTEST: Single repo + genius=False + specific terms
    ```python
    await search_repository(ctx, "UserService.ts", [single_repo], genius=False)
    ```
    
    BALANCED: Multiple repos + genius=False + moderate terms
    ```python
    await search_repository(ctx, "user authentication", repos, genius=False)
    ```
    
    THOROUGH: Multiple repos + genius=True + complex concepts
    ```python
    await search_repository(ctx, "OAuth integration patterns", repos, genius=True)
    ```

    🔍 QUERY PATTERNS:
    
    FILE-SPECIFIC: "LoginComponent.tsx", "auth.service.js", "user.model.py"
    CONCEPT-BASED: "authentication logic", "database migration", "API routes"
    PATTERN-BASED: "error handling", "validation middleware", "test files"
    FEATURE-BASED: "user registration", "payment processing", "file upload"

    Args:
        ctx: MCP context (auto-provided)
        query: Natural language search query (file names, concepts, patterns)
        repositories: List of indexed repositories to search
        session_id: Optional session ID for follow-up searches (extract from response)
        genius: Enhanced search accuracy (default: False for speed)
        messages: Optional conversation history for context

    Returns:
        JSON with:
        • files: List of relevant files with paths and relevance scores
        • _session_id: Session ID for follow-up searches
        • metadata: Search performance and repository info
        
    🚨 PREREQUISITES:
    Repositories must be indexed first using index_repository() tool.
=======
    Args:
        query: The search query about the codebase
        repositories: JSON string of repositories to search (e.g., '[{"remote":"github","repository":"owner/repo","branch":"main"}]')
        session_id: Optional session ID for conversation continuity
        genius: Whether to use enhanced search capabilities (default: True)
        timeout: Optional timeout for the request in seconds
        previous_messages: Optional JSON string of previous messages for context

    Returns:
        JSON string containing relevant files and code references
>>>>>>> 5d6ba728
    """
    client = await get_greptile_client()

    # Parse JSON parameters
    try:
<<<<<<< HEAD
        greptile_context = ctx.request_context.lifespan_context

        # Check if initialization is complete
        if not getattr(greptile_context, 'initialized', False):
            return json.dumps({
                "error": "Server initialization is not complete. Please try again in a moment.",
                "status": "initializing"
            }, indent=2)

        greptile_client = greptile_context.greptile_client

        # Format messages properly
        if messages is not None:
            # Use provided message history
            formatted_messages = []
            for idx, msg in enumerate(messages):
                if isinstance(msg, dict):
                    formatted_msg = {
                        "id": msg.get("id", f"msg_{idx}"),
                        "content": msg.get("content", ""),
                        "role": msg.get("role", "user")
                    }
                    formatted_messages.append(formatted_msg)
            # Add current query
            formatted_messages.append({
                "id": f"msg_{len(formatted_messages)}",
                "content": query,
                "role": "user"
            })
        else:
            # Create a simple message list with just the query
            formatted_messages = [{
                "id": "msg_0",
                "content": query,
                "role": "user"
            }]

        # Use default session ID if none provided
        greptile_context = ctx.request_context.lifespan_context
        effective_session_id = session_id or greptile_context.default_session_id

        result = await greptile_client.search_repositories(formatted_messages, repositories, effective_session_id, genius)

        # Attach the session_id for client reference
        result["_session_id"] = effective_session_id
        return json.dumps(result, indent=2)
    except Exception as e:
        return f"Error searching repositories: {str(e)}"

@mcp.tool()
async def get_repository_info(ctx: Context, remote: str, repository: str, branch: str) -> str:
    """📊 INFO UTILITY: Monitor repository indexing status and metadata.

    ⚡ PERFORMANCE PROFILE:
    • Speed: INSTANT status check (no processing)
    • Cost: Minimal API usage
    • Use Case: Monitor indexing progress, verify repository state

    🎯 WHEN TO USE THIS TOOL:
    ✅ Check if repository indexing is complete
    ✅ Monitor indexing progress for large repositories
    ✅ Verify repository exists and is accessible
    ✅ Debug indexing issues
    ✅ Get repository metadata and statistics
    
    ❌ DON'T USE FOR:
    ❌ Starting indexing (use index_repository)
    ❌ Searching repositories (use search_repository)
    ❌ Querying code (use query_repository)

    🚀 QUICK START EXAMPLES:
    
    # Check if repository is ready for search/query
    status = await get_repository_info(ctx, "github", "facebook/react", "main")
    
    # Monitor large repository indexing progress
    info = await get_repository_info(ctx, "github", "microsoft/vscode", "main")
    
    # Verify your project is indexed
    status = await get_repository_info(ctx, "github", "you/project", "main")

    📊 STATUS INTERPRETATION:
    
    "COMPLETED":
    ✅ Repository fully indexed and searchable
    ✅ Ready for search_repository and query_repository
    ✅ All files processed successfully
    
    "INDEXING" or "PROCESSING":
    ⏳ Indexing in progress
    ⏳ Check filesProcessed vs numFiles for progress
    ⏳ Wait before searching/querying
    
    "FAILED":
    ❌ Indexing encountered errors
    ❌ Repository may be inaccessible or too large
    ❌ Retry indexing or check repository access
    
    "NOT_FOUND":
    ❌ Repository not indexed yet
    ❌ Run index_repository first
    ❌ Check repository identifier format

    🔄 SYSTEMATIC MONITORING WORKFLOW:
    
    STEP 1: Start indexing
    ```python
    await index_repository(ctx, "github", "large/repository", "main")
    ```
    
    STEP 2: Monitor progress
    ```python
    import asyncio
    import json
    
    while True:
        info = await get_repository_info(ctx, "github", "large/repository", "main")
        data = json.loads(info)
        
        if data["status"] == "COMPLETED":
            print("Repository ready for search/query!")
            break
        elif data["status"] == "FAILED":
            print("Indexing failed - check repository access")
            break
        else:
            progress = data.get("filesProcessed", 0) / data.get("numFiles", 1)
            print(f"Progress: {progress:.1%} ({data['filesProcessed']}/{data['numFiles']} files)")
            await asyncio.sleep(30)  # Check every 30 seconds
    ```
    
    STEP 3: Proceed with search/query
    ```python
    # Now safe to search/query
    results = await search_repository(ctx, "authentication", [repo_config])
    ```

    📈 REPOSITORY METRICS INTERPRETATION:
    
    FILE COUNTS:
    • numFiles: Total files in repository
    • filesProcessed: Files analyzed so far
    • Progress: filesProcessed / numFiles
    
    REPOSITORY SIZE INDICATORS:
    • Small (< 100 files): Indexes in under 1 minute
    • Medium (100-1000 files): Indexes in 1-5 minutes
    • Large (1000+ files): Indexes in 5-15 minutes
    • Huge (10000+ files): May take 15+ minutes or fail

    🔧 TROUBLESHOOTING GUIDE:
    
    REPOSITORY NOT FOUND:
    Problem: {"error": "Repository not found"}
    Solutions:
    • Verify repository format: "owner/repo" not URL
    • Check repository exists and is public
    • Run index_repository first
    • Verify branch name spelling
    
    INDEXING STUCK:
    Problem: Status remains "INDEXING" for hours
    Solutions:
    • Large repositories may take time
    • Try indexing again with reload=True
    • Check repository size (might be too large)
    • Contact support if persists
    
    ACCESS DENIED:
    Problem: {"error": "Access denied"}
    Solutions:
    • Ensure repository is public
    • Check authentication for private repos
    • Verify repository owner and name
    
    INDEXING FAILED:
    Problem: status="FAILED"
    Solutions:
    • Repository might be too large
    • Network issues during indexing
    • Try again after a few minutes
    • Check repository accessibility

    📁 REPOSITORY FORMAT VALIDATION:
    
    This tool helps validate repository identifiers:
    
    CORRECT FORMATS:
    ✅ "facebook/react" → Valid GitHub repository
    ✅ "microsoft/vscode" → Valid GitHub repository
    ✅ "torvalds/linux" → Valid GitHub repository
    
    COMMON MISTAKES:
    ❌ "https://github.com/facebook/react" → Remove URL prefix
    ❌ "react" → Missing owner
    ❌ "facebook-react" → Use forward slash
    ❌ "facebook/react/" → Remove trailing slash

    🔍 RESPONSE STRUCTURE EXAMPLES:
    
    COMPLETED REPOSITORY:
    ```json
    {
      "id": "github:main:facebook/react",
      "status": "COMPLETED",
      "repository": "facebook/react",
      "remote": "github",
      "branch": "main",
      "private": false,
      "filesProcessed": 2847,
      "numFiles": 2847,
      "indexedAt": "2024-01-15T10:30:00Z",
      "sizeBytes": 15728640
    }
    ```
    
    INDEXING IN PROGRESS:
    ```json
    {
      "id": "github:main:microsoft/vscode",
      "status": "INDEXING",
      "repository": "microsoft/vscode",
      "remote": "github",
      "branch": "main",
      "private": false,
      "filesProcessed": 1204,
      "numFiles": 8567,
      "progress": 0.14
    }
    ```

    💡 INTEGRATION PATTERNS:
    
    PRE-SEARCH VALIDATION:
    ```python
    # Always check before searching
    info = await get_repository_info(ctx, "github", "owner/repo", "main")
    data = json.loads(info)
    
    if data["status"] == "COMPLETED":
        # Safe to search
        results = await search_repository(ctx, query, repos)
    else:
        print(f"Repository not ready: {data['status']}")
    ```
    
    BATCH REPOSITORY VALIDATION:
    ```python
    repos = [("facebook/react", "main"), ("vuejs/core", "main")]
    ready_repos = []
    
    for repo, branch in repos:
        info = await get_repository_info(ctx, "github", repo, branch)
        data = json.loads(info)
        if data["status"] == "COMPLETED":
            ready_repos.append({"remote": "github", "repository": repo, "branch": branch})
    
    # Only search ready repositories
    if ready_repos:
        results = await search_repository(ctx, query, ready_repos)
    ```

    ⚡ PERFORMANCE OPTIMIZATION:
    
    This tool is extremely fast and lightweight. Use it liberally for:
    • Pre-flight checks before expensive operations
    • Progress monitoring during long indexing
    • Batch repository validation
    • Error diagnosis and debugging

    Args:
        ctx: MCP context (auto-provided)
        remote: Repository platform ("github" or "gitlab")
        repository: Repository identifier in "owner/repo" format
        branch: Branch name that was indexed

    Returns:
        JSON with:
        • id: Unique repository identifier
        • status: Current indexing status (COMPLETED, INDEXING, FAILED, NOT_FOUND)
        • repository: Repository identifier
        • remote: Platform (github/gitlab)
        • branch: Branch name
        • private: Whether repository is private
        • filesProcessed: Number of files analyzed
        • numFiles: Total files in repository
        • progress: Completion percentage (0.0-1.0)
        • indexedAt: Last successful indexing timestamp
        • sizeBytes: Repository size in bytes
        
    🚨 BEST PRACTICE:
    Always check repository status before search/query operations to ensure
    accurate results and avoid errors.
=======
        repositories_list = json.loads(repositories) if repositories else []
        previous_messages_list = json.loads(previous_messages) if previous_messages else None
    except json.JSONDecodeError as e:
        return json.dumps({"error": f"Invalid JSON in parameters: {str(e)}", "type": "JSONDecodeError"})

    # Generate session ID if not provided
    if session_id is None:
        session_id = str(uuid.uuid4())

    try:
        # Convert query to messages format
        messages = [{"role": "user", "content": query}]
        if previous_messages_list:
            messages = previous_messages_list + messages

        result = await client.search_repositories(
            messages=messages,
            repositories=repositories_list,
            session_id=session_id,
            genius=genius,
            timeout=timeout
        )
        result["session_id"] = session_id
        return json.dumps(result)
    except Exception as e:
        return json.dumps({"error": str(e), "type": type(e).__name__, "session_id": session_id})

@mcp.tool
async def get_repository_info(
    remote: str,
    repository: str,
    branch: str
) -> str:
    """
    Get information about an indexed repository.

    Args:
        remote: The repository host ("github" or "gitlab")
        repository: Repository in owner/repo format
        branch: The branch that was indexed

    Returns:
        JSON string containing repository information and indexing status
>>>>>>> 5d6ba728
    """
    client = await get_greptile_client()

    try:
<<<<<<< HEAD
        greptile_context = ctx.request_context.lifespan_context

        # Check if initialization is complete
        if not getattr(greptile_context, 'initialized', False):
            return json.dumps({
                "error": "Server initialization is not complete. Please try again in a moment.",
                "status": "initializing"
            }, indent=2)

        greptile_client = greptile_context.greptile_client
        repository_id = f"{remote}:{branch}:{repository}"
        result = await greptile_client.get_repository_info(repository_id)
        return json.dumps(result, indent=2)
=======
        result = await client.get_repository_info(
            remote=remote,
            repository=repository,
            branch=branch
        )
        return json.dumps(result)
>>>>>>> 5d6ba728
    except Exception as e:
        return json.dumps({"error": str(e), "type": type(e).__name__})

<<<<<<< HEAD
@mcp.tool()
async def query_repository_advanced(
    ctx: Context,
    messages: List[Dict[str, str]],
    repositories: list,
    session_id: Optional[str] = None,
    stream: bool = False,
    genius: bool = True,
    timeout: Optional[float] = None
) -> Union[str, AsyncGenerator[str, None]]:
    """
    🔧 ADVANCED TOOL: Direct message history control - Maximum flexibility for complex conversations.
    
    This is the most powerful query tool that gives you complete control over conversation history.
    Use when you need to construct custom message flows or have specific conversation patterns.
    Most users should use query_repository() instead.

    ═══════════════════════════════════════════════════════════════════════════════════════════════
    🎯 GENIUS MODE DECISION TREE - When to Use This Tool
    ═══════════════════════════════════════════════════════════════════════════════════════════════
    
    USE query_repository_advanced() WHEN:
    ✅ You need to construct custom conversation histories
    ✅ You're building chatbots or complex conversation flows
    ✅ You want to replay specific message sequences
    ✅ You need exact control over message formatting
    ✅ You're integrating with external conversation systems
    ✅ You want to simulate multi-turn conversations programmatically
    
    DON'T USE query_repository_advanced() WHEN:
    ❌ Normal question-answer scenarios → use query_repository()
    ❌ Simple one-off queries → use query_simple()
    ❌ You don't need custom message control → use query_repository()
    ❌ You're just starting out → use query_simple() or query_repository()

    ═══════════════════════════════════════════════════════════════════════════════════════════════
    🚀 WORKING EXAMPLES - Copy & Paste Ready
    ═══════════════════════════════════════════════════════════════════════════════════════════════
    
    # Example 1: Custom Conversation History
    repositories = [{"remote": "github", "repository": "facebook/react", "branch": "main"}]
    
    messages = [
        {"id": "msg_1", "content": "How does useState work?", "role": "user"},
        {"id": "msg_2", "content": "useState is a React Hook that...", "role": "assistant"},
        {"id": "msg_3", "content": "How does it compare to class state?", "role": "user"}
    ]
    
    result = await query_repository_advanced(ctx, messages, repositories)
    
    # Example 2: Simulating Multi-Turn Conversation
    messages = [
        {"id": "user_1", "content": "Explain React hooks", "role": "user"},
        {"id": "assistant_1", "content": "React hooks are functions that...", "role": "assistant"},
        {"id": "user_2", "content": "Show me useEffect examples", "role": "user"},
        {"id": "assistant_2", "content": "Here are useEffect examples...", "role": "assistant"},
        {"id": "user_3", "content": "What about custom hooks?", "role": "user"}
    ]
    
    result = await query_repository_advanced(ctx, messages, repositories)
    
    # Example 3: Streaming Long Responses
    messages = [{"id": "complex_query", "content": "Analyze the entire React codebase architecture", "role": "user"}]
    
    async for chunk in await query_repository_advanced(ctx, messages, repositories, stream=True):
        # Process each chunk as it arrives
        chunk_data = json.loads(chunk)
        print(chunk_data)

    ═══════════════════════════════════════════════════════════════════════════════════════════════
    📋 COMPLETE MESSAGE FORMAT SPECIFICATION
    ═══════════════════════════════════════════════════════════════════════════════════════════════
    
    📋 messages parameter - EXACT REQUIRED FORMAT:
    ```python
    messages = [
        {
            "id": "unique_message_id",      # String: Unique identifier for this message
            "content": "message text here",   # String: The actual message content
            "role": "user"                   # String: "user" or "assistant"
        },
        {
            "id": "msg_2",
            "content": "Assistant response here",
            "role": "assistant"
        },
        {
            "id": "msg_3",
            "content": "Follow-up question",
            "role": "user"
        }
    ]
    ```
    
    📋 ROLE VALUES:
    • "user"      → Human questions or input
    • "assistant" → AI responses or system answers
    
    📋 ID REQUIREMENTS:
    • Must be unique within the message list
    • Can be any string ("msg_1", "user_question_1", "response_abc", etc.)
    • Used for internal tracking and debugging
    
    📋 CONTENT GUIDELINES:
    • Can be any length (short questions to long explanations)
    • Supports natural language, code snippets, technical terms
    • No special escaping needed for JSON-safe content

    ═══════════════════════════════════════════════════════════════════════════════════════════════
    📋 COMPLETE SESSION LIFECYCLE WITH ADVANCED CONTROL
    ═══════════════════════════════════════════════════════════════════════════════════════════════
    
    🔄 PATTERN 1: Building Custom Conversation
    ```python
    import json
    
    # Step 1: Start with initial message (no session_id)
    messages = [{"id": "q1", "content": "How does React rendering work?", "role": "user"}]
    result1 = await query_repository_advanced(ctx, messages, repositories)
    
    # Step 2: Extract session and build on conversation
    response1 = json.loads(result1)
    session_id = response1["_session_id"]
    
    # Step 3: Add assistant response to your messages
    messages.append({
        "id": "a1",
        "content": response1["message"],  # Use actual response
        "role": "assistant"
    })
    
    # Step 4: Add next user question
    messages.append({
        "id": "q2",
        "content": "What about the virtual DOM?",
        "role": "user"
    })
    
    # Step 5: Continue conversation with full history
    result2 = await query_repository_advanced(ctx, messages, repositories, session_id=session_id)
    ```
    
    🔄 PATTERN 2: Replaying Conversation
    ```python
    # Replay a previous conversation or simulate a specific scenario
    conversation_history = [
        {"id": "user_1", "content": "Explain hooks", "role": "user"},
        {"id": "bot_1", "content": "Hooks are functions that...", "role": "assistant"},
        {"id": "user_2", "content": "Show useState examples", "role": "user"},
        {"id": "bot_2", "content": "Here's useState usage...", "role": "assistant"},
        {"id": "user_3", "content": "What about useEffect?", "role": "user"}
    ]
    
    # Continue from this exact conversation state
    result = await query_repository_advanced(ctx, conversation_history, repositories)
    ```
    
    🔄 PATTERN 3: Integration with External Systems
    ```python
    # Convert from external chat format to Greptile format
    def convert_external_to_greptile(external_messages):
        greptile_messages = []
        for i, msg in enumerate(external_messages):
            greptile_messages.append({
                "id": f"ext_msg_{i}",
                "content": msg['text'],
                "role": "user" if msg['sender'] == 'human' else "assistant"
            })
        return greptile_messages
    
    # Use converted messages
    greptile_format = convert_external_to_greptile(external_chat_history)
    result = await query_repository_advanced(ctx, greptile_format, repositories)
    ```

    ═══════════════════════════════════════════════════════════════════════════════════════════════
    📋 COMPLETE PARAMETER REFERENCE
    ═══════════════════════════════════════════════════════════════════════════════════════════════
    
    💬 messages (List[Dict[str, str]]) - REQUIRED conversation history
    ┌─ Format: [{"id": "msg1", "content": "text", "role": "user/assistant"}]
    ┌─ Must include at least one message with role="user"
    ┌─ Last message typically should be "user" role for new question
    └─ Each message must have unique "id" within the list
    
    📂 repositories (list) - Same format as other query tools
    ┌─ [{"remote": "github", "repository": "owner/repo", "branch": "main"}]
    ┌─ Supports multiple repositories for comparison
    └─ All repos must be indexed first
    
    🔗 session_id (Optional[str]) - Session continuity
    ┌─ None: System generates new session (normal for first query)
    ┌─ "uuid-string": Use existing session (extract from previous response)
    └─ Critical for maintaining conversation context across calls
    
    🌊 stream (bool = False) - Response delivery mode
    ┌─ False: Complete response at once (easier to handle)
    ┌─ True: Stream chunks as they arrive (for very long responses)
    └─ Streaming returns AsyncGenerator, non-streaming returns string
    
    🧠 genius (bool = True) - Enhanced processing mode
    ┌─ True: Better accuracy and deeper analysis (recommended)
    ┌─ False: Faster processing with standard quality
    └─ Set to True for complex or important queries
    
    ⏱️ timeout (Optional[float]) - Query timeout control
    ┌─ None: Use system default timeout (recommended)
    ┌─ 60.0: Custom timeout in seconds for complex queries
    └─ Only needed for very large or complex analyses

    ═══════════════════════════════════════════════════════════════════════════════════════════════
    🚨 ERROR PREVENTION & ADVANCED TROUBLESHOOTING
    ═══════════════════════════════════════════════════════════════════════════════════════════════
    
    ❌ MISTAKE: Empty messages list
    ```python
    # WRONG - Will fail!
    messages = []
    result = await query_repository_advanced(ctx, messages, repositories)
    
    # CORRECT - At least one message required
    messages = [{"id": "q1", "content": "Your question here", "role": "user"}]
    result = await query_repository_advanced(ctx, messages, repositories)
    ```
    
    ❌ MISTAKE: Missing required message fields
    ```python
    # WRONG - Missing 'role' field
    messages = [{"id": "q1", "content": "How does this work?"}]
    
    # WRONG - Missing 'id' field  
    messages = [{"content": "How does this work?", "role": "user"}]
    
    # CORRECT - All fields present
    messages = [{"id": "q1", "content": "How does this work?", "role": "user"}]
    ```
    
    ❌ MISTAKE: Duplicate message IDs
    ```python
    # WRONG - Same ID used twice
    messages = [
        {"id": "msg1", "content": "First question", "role": "user"},
        {"id": "msg1", "content": "Second question", "role": "user"}  # Duplicate ID!
    ]
    
    # CORRECT - Unique IDs
    messages = [
        {"id": "msg1", "content": "First question", "role": "user"},
        {"id": "msg2", "content": "Second question", "role": "user"}
    ]
    ```
    
    ❌ MISTAKE: Invalid role values
    ```python
    # WRONG - Invalid role
    messages = [{"id": "q1", "content": "Question", "role": "human"}]
    
    # CORRECT - Valid roles only
    messages = [{"id": "q1", "content": "Question", "role": "user"}]
    # Valid roles: "user" or "assistant" only
    ```
    
    ❌ MISTAKE: Improper session management with custom messages
    ```python
    # WRONG - Building custom history but not managing session properly
    messages1 = [{"id": "q1", "content": "First question", "role": "user"}]
    result1 = await query_repository_advanced(ctx, messages1, repositories)
    
    messages2 = [
        {"id": "q1", "content": "First question", "role": "user"},
        {"id": "q2", "content": "Second question", "role": "user"}
    ]
    result2 = await query_repository_advanced(ctx, messages2, repositories)  # No session_id!
    
    # CORRECT - Extract and use session_id
    import json
    session_id = json.loads(result1)["_session_id"]
    result2 = await query_repository_advanced(ctx, messages2, repositories, session_id=session_id)
    ```

    ═══════════════════════════════════════════════════════════════════════════════════════════════
    🎯 ADVANCED USE CASES & PATTERNS
    ═══════════════════════════════════════════════════════════════════════════════════════════════
    
    🤖 PATTERN: Building Chatbot with Code Knowledge
    ```python
    class CodeChatbot:
        def __init__(self, repositories):
            self.repositories = repositories
            self.conversation_history = []
            self.session_id = None
        
        async def ask(self, user_question):
            # Add user message to history
            self.conversation_history.append({
                "id": f"user_{len(self.conversation_history)}",
                "content": user_question,
                "role": "user"
            })
            
            # Query with full history
            result = await query_repository_advanced(
                ctx, self.conversation_history, self.repositories, 
                session_id=self.session_id
            )
            
            # Extract response and session
            response_data = json.loads(result)
            if not self.session_id:
                self.session_id = response_data["_session_id"]
            
            # Add assistant response to history
            self.conversation_history.append({
                "id": f"assistant_{len(self.conversation_history)}",
                "content": response_data["message"],
                "role": "assistant"
            })
            
            return response_data["message"]
    
    # Usage
    bot = CodeChatbot(repositories)
    answer1 = await bot.ask("How does authentication work?")
    answer2 = await bot.ask("What about password reset?")  # Remembers context!
    ```
    
    🔄 PATTERN: Conversation Replay and Analysis
    ```python
    # Replay a specific conversation scenario for testing
    test_conversation = [
        {"id": "test_q1", "content": "Explain React hooks", "role": "user"},
        {"id": "test_a1", "content": "React hooks are...", "role": "assistant"},
        {"id": "test_q2", "content": "Show useState example", "role": "user"},
        {"id": "test_a2", "content": "Here's useState...", "role": "assistant"},
        {"id": "test_q3", "content": "Now explain useEffect", "role": "user"}
    ]
    
    # Continue from this exact conversation state
    result = await query_repository_advanced(ctx, test_conversation, repositories)
    
    # Useful for:
    # - Testing specific conversation flows
    # - Reproducing user issues
    # - Training scenarios
    # - Quality assurance
    ```
    
    🔍 PATTERN: Complex Multi-Step Analysis
    ```python
    # Perform complex analysis with precise control over each step
    analysis_steps = [
        {"id": "step1", "content": "Analyze the overall architecture", "role": "user"},
        {"id": "response1", "content": "[Previous AI analysis]", "role": "assistant"},
        {"id": "step2", "content": "Focus on the authentication module", "role": "user"},
        {"id": "response2", "content": "[Previous auth analysis]", "role": "assistant"},
        {"id": "step3", "content": "Compare with industry best practices", "role": "user"}
    ]
    
    result = await query_repository_advanced(ctx, analysis_steps, repositories, stream=True)
    ```

    ═══════════════════════════════════════════════════════════════════════════════════════════════
    🎯 GENIUS MODE DEFAULTS & STREAMING
    ═══════════════════════════════════════════════════════════════════════════════════════════════
    
    🧠 SMART DEFAULTS:
    • genius=True     → Maximum accuracy for complex conversations
    • stream=False    → Complete responses (easier for message history management)
    • session_id=None → Let system generate proper session tracking
    • timeout=None    → Appropriate timeout for complex queries
    
    🌊 STREAMING CONSIDERATIONS:
    • Use stream=True for very long analyses or large codebases
    • Streaming complicates message history management
    • Each chunk needs to be processed individually
    • Final complete response must be reconstructed for history
    
    ```python
    # Example: Handling streaming with message history
    async def stream_with_history(messages, repositories, session_id=None):
        full_response = ""
        async for chunk in await query_repository_advanced(
            ctx, messages, repositories, session_id=session_id, stream=True
        ):
            chunk_data = json.loads(chunk)
            if "content" in chunk_data:
                full_response += chunk_data["content"]
            # Process chunk immediately if needed
            yield chunk_data
        
        # Add complete response to message history
        messages.append({
            "id": f"assistant_{len(messages)}",
            "content": full_response,
            "role": "assistant"
        })
    ```

    Args:
        ctx: MCP context (provided automatically by the MCP framework)
        messages: Complete conversation history in Greptile API format
        repositories: List of repositories to query (same format as other tools)
        session_id: Session ID for continuity (extract from previous response)
        stream: Enable streaming for very long responses (default: False)
        genius: Enhanced accuracy mode for better results (default: True)
        timeout: Maximum seconds to wait for response (default: uses system default)

    Returns:
        For stream=False: JSON string with answer, source references, and _session_id
        For stream=True: AsyncGenerator yielding response chunks as JSON strings
    
    Raises:
        Exception: If messages format invalid, repositories not indexed, or API errors
        
    Note: This is the most advanced tool - use query_repository() for normal usage
    """
    try:
        greptile_context = ctx.request_context.lifespan_context
        if not getattr(greptile_context, 'initialized', False):
            return json.dumps({
                "error": "Server initialization is not complete. Please try again in a moment.",
                "status": "initializing"
            }, indent=2)

        greptile_client = greptile_context.greptile_client
        session_manager: SessionManager = greptile_context.session_manager

        # Session logic - use default session ID if none provided
        sid = session_id or greptile_context.default_session_id

        # Store the message history
        await session_manager.set_history(sid, messages)

        # Handle streaming response
        if stream:
            async def streaming_gen() -> AsyncGenerator[str, None]:
                async for chunk in greptile_client.stream_query_repositories(
                    messages, repositories, session_id=sid, genius=genius, timeout=timeout
                ):
                    yield json.dumps(chunk)
            return streaming_gen()

        # Non-streaming query
        result = await greptile_client.query_repositories(
            messages, repositories, session_id=sid, stream=False, genius=genius, timeout=timeout
        )

        # Update session history with response
        if "messages" in result:
            await session_manager.set_history(sid, result["messages"])
        elif "message" in result:
            # Append assistant response
            assistant_msg = {
                "id": f"msg_{len(messages)}",
                "content": result["message"],
                "role": "assistant"
            }
            await session_manager.append_message(sid, assistant_msg)

        # Attach the session_id for client reference
        result["_session_id"] = sid
        return json.dumps(result, indent=2)
    except Exception as e:
        return f"Error querying repositories: {str(e)}"

@mcp.tool()
async def query_simple(
    ctx: Context,
    query: str,
    repositories: list,
    genius: bool = True
) -> str:
    """
    [EASIEST WAY TO START] Ask a simple question about code repositories.

    Quick Example:
    repos = [{"remote": "github", "repository": "facebook/react", "branch": "main"}]
    result = await query_simple(ctx, "What is useState?", repos)

    Perfect for:
    - One-off questions
    - Quick code lookups
    - Simple explanations

    Args:
        query: Your question about the code
        repositories: List of repos (see format in example)
        genius: Use smart mode for better answers (default: True)

    No session management needed - just ask and get answers!
    """
    # Create a single message
    messages = [{
        "id": "query_0",
        "content": query,
        "role": "user"
    }]

    return await query_repository_advanced(
        ctx=ctx,
        messages=messages,
        repositories=repositories,
        session_id=None,
        stream=False,
        genius=genius,
        timeout=None
    )

@mcp.tool()
async def query_multiple_repositories(
    ctx: Context,
    query: str,
    repositories: list,
    genius: bool = True,
    stream: bool = False,
    timeout: Optional[float] = None
) -> Union[str, AsyncGenerator[str, None]]:
    """
    🔥 ADVANCED: Query multiple repositories simultaneously for comprehensive cross-codebase analysis.

    GENIUS MODE DEFAULT: Complex multi-repo analysis requires maximum accuracy, so genius=True by default.
    This tool excels at synthesizing information across multiple codebases to provide unified insights.

    🎯 PERFECT FOR:
    • Microservices Architecture Analysis: "How do authentication flows work across all our services?"
    • Technology Stack Migration: "Compare authentication in our old PHP app vs new Node.js services"
    • Framework Evaluation: "How do React, Vue, and Angular handle component state?"
    • Design Pattern Research: "Show me different implementations of the Observer pattern"
    • Cross-team Code Standards: "How do different teams handle error logging?"

    📋 COMPLETE WORKFLOW - MICROSERVICES ANALYSIS:
    ```python
    # Step 1: Index all your microservices
    await index_repository(ctx, "github", "company/auth-service", "main")
    await index_repository(ctx, "github", "company/user-service", "main")
    await index_repository(ctx, "github", "company/payment-service", "main")
    await index_repository(ctx, "github", "company/notification-service", "main")

    # Step 2: Define your service repositories
    microservices = [
        {"remote": "github", "repository": "company/auth-service", "branch": "main"},
        {"remote": "github", "repository": "company/user-service", "branch": "main"},
        {"remote": "github", "repository": "company/payment-service", "branch": "main"},
        {"remote": "github", "repository": "company/notification-service", "branch": "main"}
    ]

    # Step 3: Comprehensive architecture analysis
    analysis = await query_multiple_repositories(ctx,
        "Analyze the overall architecture: How do these services communicate? 
         What patterns are used for data consistency? How is authentication handled?",
        microservices
    )

    # Step 4: Security audit across services
    security = await query_multiple_repositories(ctx,
        "Audit security practices: How do these services handle authentication tokens? 
         What validation patterns are used? Are there any security inconsistencies?",
        microservices
    )
    ```

    📋 COMPLETE WORKFLOW - FRAMEWORK COMPARISON:
    ```python
    # Compare modern web frameworks
    frameworks = [
        {"remote": "github", "repository": "facebook/react", "branch": "main"},
        {"remote": "github", "repository": "vuejs/core", "branch": "main"},
        {"remote": "github", "repository": "angular/angular", "branch": "main"},
        {"remote": "github", "repository": "sveltejs/svelte", "branch": "master"}
    ]

    # Comprehensive framework analysis
    comparison = await query_multiple_repositories(ctx,
        "Compare these frameworks: How does each handle component lifecycle? 
         What are the performance optimization strategies? How do they manage state?",
        frameworks
    )
    ```

    📋 COMPLETE WORKFLOW - MIGRATION ANALYSIS:
    ```python
    # Legacy system migration planning
    migration_repos = [
        {"remote": "github", "repository": "company/legacy-monolith", "branch": "main"},
        {"remote": "github", "repository": "company/new-api-gateway", "branch": "main"},
        {"remote": "github", "repository": "company/shared-components", "branch": "main"}
    ]

    migration_plan = await query_multiple_repositories(ctx,
        "Create a migration strategy: What functionality from the legacy system 
         needs to be replicated? How can we leverage the new architecture? 
         What are the integration points?",
        migration_repos
    )
    ```

    🔧 REPOSITORY VALIDATION:
    All repositories MUST be pre-indexed and include:
    • remote: "github" or "gitlab"
    • repository: "owner/repo" format (e.g., "facebook/react")
    • branch: specific branch name (e.g., "main", "master", "develop")

    🚨 VALIDATION ERRORS TO AVOID:
    ❌ Missing required fields: {"repository": "facebook/react"} # Missing remote and branch
    ❌ Wrong format: {"remote": "github", "repository": "https://github.com/facebook/react"}
    ✅ Correct format: {"remote": "github", "repository": "facebook/react", "branch": "main"}

    ⚡ PERFORMANCE CONSIDERATIONS:
    • Genius Mode Impact: With genius=True, queries are more accurate but take 15-30% longer
    • Repository Limit: Optimal performance with 2-6 repositories; 10+ may hit rate limits
    • Streaming Mode: Use stream=True for queries that might take >30 seconds
    • Timeout Strategy: Set timeout=120 for complex multi-repo analysis

    🎯 QUERY OPTIMIZATION PATTERNS:
    
    SPECIFIC QUERIES (Better):
    "How do these frameworks handle component state management and lifecycle hooks?"
    "Compare the authentication middleware patterns used in these Node.js frameworks"
    "What are the different error handling strategies across these microservices?"
    
    VAGUE QUERIES (Avoid):
    "How do these work?"
    "Tell me about these repositories"
    "What's different?"

    Args:
        ctx: MCP server provided context (automatically provided)
        query: Specific natural language query about the codebases
               Best practices: Be specific, mention what you want to compare/analyze
        repositories: List of 2-10 repositories for cross-analysis
                     Format: [{"remote": "github", "repository": "owner/repo", "branch": "main"}]
                     All repositories must be pre-indexed with index_repository()
        genius: Enhanced accuracy mode (default: True)
                Recommended: Always True for multi-repo analysis requiring accuracy
        stream: Enable real-time streaming for long queries (default: False)
                Use True for complex analysis that might take >30 seconds
        timeout: Maximum seconds to wait (default: None)
                Recommended: 120-300 seconds for complex multi-repo queries

    Returns:
        For stream=False: Comprehensive JSON analysis with cross-repository insights
        For stream=True: AsyncGenerator yielding real-time analysis chunks
        
        Response includes:
        • Unified analysis across all repositories
        • Specific code examples from each repository
        • Comparative insights and patterns
        • Best practice recommendations
        • Implementation differences and similarities

    🔄 FOLLOW-UP PATTERNS:
    Extract session_id from response for detailed follow-up questions:
    ```python
    import json
    response = json.loads(await query_multiple_repositories(ctx, query, repos))
    session_id = response["_session_id"]
    
    # Follow-up with same context
    followup = await query_repository(ctx, 
        "Can you elaborate on the performance differences?", 
        repos, 
        session_id=session_id
    )
    ```

    💡 PRO TIPS:
    1. Index all repositories before querying for best results
    2. Use specific queries mentioning what aspects to compare
    3. Include both your code and reference implementations for learning
    4. Combine related services/frameworks for comprehensive analysis
    5. Use streaming for complex queries involving 5+ repositories
    """
    try:
        # Validate repositories format
        for repo in repositories:
            if not all(key in repo for key in ["remote", "repository", "branch"]):
                return json.dumps({
                    "error": "Each repository must include 'remote', 'repository', and 'branch' fields"
                }, indent=2)

        # Use query_simple for straightforward implementation
        if not stream:
            return await query_simple(ctx, query, repositories, genius)

        # For streaming, use the advanced method
        messages = [{
            "id": "multi_query_0",
            "content": query,
            "role": "user"
        }]

        return await query_repository_advanced(
            ctx=ctx,
            messages=messages,
            repositories=repositories,
            session_id=None,
            stream=stream,
            genius=genius,
            timeout=timeout
        )
    except Exception as e:
        return f"Error querying multiple repositories: {str(e)}"

@mcp.tool()
async def compare_repositories(
    ctx: Context,
    comparison_query: str,
    repositories: list,
    genius: bool = True
) -> str:
    """
    🔥 EXPERT-LEVEL: Deep comparative analysis across multiple repositories for architectural decisions.

    GENIUS MODE ENFORCED: Complex comparisons demand maximum accuracy - genius=True is locked as default.
    This tool specializes in side-by-side analysis, pattern identification, and architectural comparison.

    🎯 SPECIALIZED COMPARISON USE CASES:

    🏗️ FRAMEWORK ARCHITECTURE COMPARISON:
    "Compare the component architecture and rendering strategies between React, Vue, and Angular"
    "How do Express.js vs Koa.js vs Fastify handle middleware and request processing?"
    "Compare state management patterns: Redux vs Vuex vs NgRx vs Zustand"

    🔐 SECURITY PATTERN ANALYSIS:
    "Compare authentication implementations: OAuth flows, JWT handling, session management"
    "How do different frameworks handle CSRF protection and input validation?"
    "Compare API security: rate limiting, CORS, and request sanitization approaches"

    ⚡ PERFORMANCE OPTIMIZATION COMPARISON:
    "Compare bundle splitting and lazy loading strategies across meta-frameworks"
    "How do different ORMs handle connection pooling and query optimization?"
    "Compare caching strategies: Redis vs Memcached vs in-memory solutions"

    📋 COMPLETE WORKFLOW - FRAMEWORK SELECTION:
    ```python
    # Step 1: Index candidate frameworks
    await index_repository(ctx, "github", "expressjs/express", "master")
    await index_repository(ctx, "github", "koajs/koa", "master")
    await index_repository(ctx, "github", "fastify/fastify", "main")
    await index_repository(ctx, "github", "hapijs/hapi", "master")

    # Step 2: Define comparison repositories
    node_frameworks = [
        {"remote": "github", "repository": "expressjs/express", "branch": "master"},
        {"remote": "github", "repository": "koajs/koa", "branch": "master"},
        {"remote": "github", "repository": "fastify/fastify", "branch": "main"},
        {"remote": "github", "repository": "hapijs/hapi", "branch": "master"}
    ]

    # Step 3: Comprehensive architecture comparison
    architecture = await compare_repositories(ctx,
        "Compare the middleware architecture, request handling pipeline, 
         and plugin systems across these Node.js frameworks",
        node_frameworks
    )

    # Step 4: Performance and ecosystem comparison
    performance = await compare_repositories(ctx,
        "Compare performance characteristics, memory usage patterns, 
         and ecosystem maturity across these frameworks",
        node_frameworks
    )

    # Step 5: Developer experience comparison
    dev_experience = await compare_repositories(ctx,
        "Compare developer experience: API design, TypeScript support, 
         testing frameworks, and learning curve",
        node_frameworks
    )
    ```

    📋 COMPLETE WORKFLOW - MIGRATION DECISION:
    ```python
    # Current vs Target technology comparison
    migration_comparison = [
        {"remote": "github", "repository": "company/legacy-rails-app", "branch": "main"},
        {"remote": "github", "repository": "vercel/next.js", "branch": "canary"},
        {"remote": "github", "repository": "remix-run/remix", "branch": "main"}
    ]

    migration_analysis = await compare_repositories(ctx,
        "Compare our current Rails architecture with Next.js and Remix: 
         What are the migration complexities? How do routing, data fetching, 
         and rendering strategies differ? What are the performance implications?",
        migration_comparison
    )
    ```

    📋 COMPLETE WORKFLOW - COMPETITIVE ANALYSIS:
    ```python
    # Analyze competitor implementations
    competitive_repos = [
        {"remote": "github", "repository": "company/our-product", "branch": "main"},
        {"remote": "github", "repository": "competitor1/their-product", "branch": "main"},
        {"remote": "github", "repository": "competitor2/alternative", "branch": "main"}
    ]

    competitive_analysis = await compare_repositories(ctx,
        "Compare our architecture with competitors: What are their advantages? 
         How do they solve similar problems? What can we learn and improve?",
        competitive_repos
    )
    ```

    🔧 COMPARISON QUERY OPTIMIZATION:
    
    HIGH-VALUE QUERIES (Recommended):
    ✅ "Compare error handling: How do these frameworks catch, log, and respond to errors?"
    ✅ "Analyze authentication flows: What are the security trade-offs and implementation differences?"
    ✅ "Compare testing strategies: Unit testing, integration testing, and mocking approaches"
    ✅ "Evaluate API design: REST vs GraphQL implementation patterns and best practices"
    
    LOW-VALUE QUERIES (Avoid):
    ❌ "Compare these repositories" (too vague)
    ❌ "What's different?" (no specific focus)
    ❌ "Tell me about these" (not comparative)

    🎯 COMPARISON DIMENSIONS TO EXPLORE:
    
    🏛️ ARCHITECTURAL PATTERNS:
    • "Compare dependency injection patterns and IoC container implementations"
    • "How do these frameworks handle modular architecture and plugin systems?"
    • "Compare microservices communication patterns: events vs direct calls"
    
    🔒 SECURITY APPROACHES:
    • "Compare OWASP Top 10 mitigation strategies across these applications"
    • "How do these frameworks handle input validation and sanitization?"
    • "Compare session management and CSRF protection implementations"
    
    ⚡ PERFORMANCE STRATEGIES:
    • "Compare caching layers: in-memory, distributed, and CDN strategies"
    • "How do these ORMs handle N+1 query problems and optimization?"
    • "Compare bundle optimization and code splitting approaches"
    
    🧪 TESTING METHODOLOGIES:
    • "Compare testing pyramid implementations: unit, integration, e2e"
    • "How do these projects handle mocking, fixtures, and test data?"
    • "Compare CI/CD pipeline testing strategies and quality gates"

    📊 RESPONSE STRUCTURE:
    The comparison includes:
    • Side-by-side implementation analysis
    • Pros and cons of each approach
    • Code examples from each repository
    • Performance and maintainability implications
    • Recommendation matrix based on use cases
    • Migration complexity assessment

    🚨 REPOSITORY VALIDATION:
    Ensure all repositories:
    ✅ Are pre-indexed with index_repository()
    ✅ Use correct format: {"remote": "github", "repository": "owner/repo", "branch": "main"}
    ✅ Represent comparable technologies or approaches
    ✅ Are accessible and contain relevant code

    ⚡ PERFORMANCE GUIDELINES:
    • Optimal: 2-4 repositories for detailed comparison
    • Maximum: 6-8 repositories before analysis becomes shallow
    • Processing time: 30-90 seconds for complex comparisons
    • Memory usage: Scales linearly with repository count

    Args:
        ctx: MCP server provided context (automatically provided)
        comparison_query: Specific comparative question focusing on particular aspects
                         Best practice: Mention specific features, patterns, or strategies to compare
                         Examples: "Compare authentication flows", "Analyze error handling patterns"
        repositories: List of 2-8 repositories to compare
                     All must be pre-indexed and represent comparable technologies
                     Format: [{"remote": "github", "repository": "owner/repo", "branch": "main"}]
        genius: Enhanced accuracy mode (locked to True for comparison quality)
                Ensures deep analysis and accurate comparative insights

    Returns:
        Comprehensive JSON comparative analysis including:
        • Detailed side-by-side comparison
        • Implementation differences and similarities
        • Pros/cons analysis for each approach
        • Specific code examples from each repository
        • Performance and scalability implications
        • Recommendation matrix for different use cases
        • Migration complexity assessment

    💡 EXPERT TIPS:
    1. Focus on specific aspects rather than general comparisons
    2. Include both your code and industry standards for benchmarking
    3. Compare similar-sized projects for meaningful insights
    4. Use results to inform architectural decisions and migrations
    5. Follow up with specific implementation questions using session_id
    """
    # Enhance the query for better comparison
    enhanced_query = f"Compare and contrast the following across the provided repositories: {comparison_query}. Provide specific examples from each codebase."

    return await query_multiple_repositories(
        ctx=ctx,
        query=enhanced_query,
        repositories=repositories,
        genius=genius,
        stream=False
    )

@mcp.tool()
async def search_multiple_repositories(
    ctx: Context,
    search_term: str,
    repositories: list,
    file_pattern: Optional[str] = None,
    genius: bool = True
) -> str:
    """
    🔍 PRECISION SEARCH: Find specific patterns, functions, or implementations across multiple codebases.

    GENIUS MODE DEFAULT: Pattern detection across repositories requires enhanced search intelligence.
    This tool excels at finding needle-in-haystack code patterns without generating full explanations.

    🎯 SPECIALIZED SEARCH SCENARIOS:

    🔧 FUNCTION & API DISCOVERY:
    "WebSocket connection handling" across real-time communication libraries
    "rate limiting implementation" across API frameworks
    "JWT token validation" across authentication systems
    "database connection pooling" across ORM libraries

    🏗️ ARCHITECTURAL PATTERN HUNTING:
    "Observer pattern implementation" across design pattern examples
    "Factory method usage" across framework codebases
    "Singleton pattern variations" across configuration management
    "Strategy pattern examples" across payment processing systems

    🔐 SECURITY IMPLEMENTATION SEARCH:
    "CSRF protection mechanisms" across web frameworks
    "input sanitization functions" across security libraries
    "password hashing algorithms" across authentication systems
    "API key validation" across service integrations

    📋 COMPLETE WORKFLOW - SECURITY AUDIT ACROSS SERVICES:
    ```python
    # Step 1: Index all security-relevant repositories
    await index_repository(ctx, "github", "company/auth-service", "main")
    await index_repository(ctx, "github", "company/api-gateway", "main")
    await index_repository(ctx, "github", "company/user-service", "main")
    await index_repository(ctx, "github", "owasp/cheatsheets", "master")

    # Step 2: Define security audit scope
    security_repos = [
        {"remote": "github", "repository": "company/auth-service", "branch": "main"},
        {"remote": "github", "repository": "company/api-gateway", "branch": "main"},
        {"remote": "github", "repository": "company/user-service", "branch": "main"},
        {"remote": "github", "repository": "owasp/cheatsheets", "branch": "master"}
    ]

    # Step 3: Search for authentication patterns
    auth_patterns = await search_multiple_repositories(ctx,
        "JWT token validation", security_repos, "*.js,*.ts,*.py"
    )

    # Step 4: Search for input validation
    validation_patterns = await search_multiple_repositories(ctx,
        "input sanitization and validation", security_repos, "*.js,*.ts,*.py"
    )

    # Step 5: Search for rate limiting
    rate_limiting = await search_multiple_repositories(ctx,
        "rate limiting middleware", security_repos
    )
    ```

    📋 COMPLETE WORKFLOW - DESIGN PATTERN RESEARCH:
    ```python
    # Research design patterns across industry examples
    pattern_repos = [
        {"remote": "github", "repository": "iluwatar/java-design-patterns", "branch": "master"},
        {"remote": "github", "repository": "faif/python-patterns", "branch": "master"},
        {"remote": "github", "repository": "sohamkamani/javascript-design-patterns", "branch": "master"},
        {"remote": "github", "repository": "company/our-codebase", "branch": "main"}
    ]

    # Search for specific patterns
    observer_pattern = await search_multiple_repositories(ctx,
        "Observer pattern implementation", pattern_repos
    )

    factory_pattern = await search_multiple_repositories(ctx,
        "Factory method pattern", pattern_repos
    )

    strategy_pattern = await search_multiple_repositories(ctx,
        "Strategy pattern examples", pattern_repos
    )
    ```

    📋 COMPLETE WORKFLOW - API INTEGRATION RESEARCH:
    ```python
    # Find API integration patterns across services
    integration_repos = [
        {"remote": "github", "repository": "stripe/stripe-node", "branch": "master"},
        {"remote": "github", "repository": "paypal/paypal-js", "branch": "main"},
        {"remote": "github", "repository": "square/square-nodejs-sdk", "branch": "master"},
        {"remote": "github", "repository": "company/payment-service", "branch": "main"}
    ]

    # Search for payment processing patterns
    payment_patterns = await search_multiple_repositories(ctx,
        "payment processing and webhook handling", integration_repos, "*.js,*.ts"
    )

    # Search for error handling in payments
    error_handling = await search_multiple_repositories(ctx,
        "payment error handling and retries", integration_repos
    )
    ```

    🎯 FILE PATTERN OPTIMIZATION:
    
    LANGUAGE-SPECIFIC PATTERNS:
    • JavaScript/TypeScript: "*.js,*.ts,*.jsx,*.tsx"
    • Python: "*.py,*.pyx,*.pyi"
    • Java: "*.java,*.kt,*.scala"
    • C/C++: "*.c,*.cpp,*.cc,*.h,*.hpp"
    • Web: "*.html,*.css,*.scss,*.vue"
    • Config: "*.json,*.yaml,*.yml,*.toml"
    
    FUNCTIONAL PATTERNS:
    • Tests: "*test*,*spec*,test/**,tests/**"
    • Documentation: "*.md,*.rst,*.txt,docs/**"
    • Configuration: "*config*,*.env*,*.ini"
    • Database: "*migration*,*schema*,*.sql"

    🔍 SEARCH TERM OPTIMIZATION:
    
    HIGH-PRECISION TERMS (Recommended):
    ✅ "async/await error handling patterns"
    ✅ "Redis connection pooling implementation"
    ✅ "GraphQL resolver authentication middleware"
    ✅ "WebSocket message queuing strategies"
    
    BROAD TERMS (Use with file patterns):
    ⚠️ "authentication" → Use with "*.js,*.ts" to narrow scope
    ⚠️ "database" → Use with "*model*,*schema*" for relevance
    ⚠️ "testing" → Use with "*test*,*spec*" for precision

    📊 RESULT INTERPRETATION:
    Search results include:
    • File paths and locations where patterns are found
    • Relevance scores for each match
    • Code snippets showing pattern usage
    • Repository-specific context for each finding
    • Aggregated pattern analysis across all repositories

    🚨 COMMON SEARCH PITFALLS:
    ❌ Too broad: "error" (returns thousands of matches)
    ❌ Too specific: "very_specific_function_name_12345" (no matches)
    ❌ Wrong file pattern: "*.js" when searching Python repos
    ❌ Typos: "authntication" instead of "authentication"
    
    ✅ OPTIMIZATION STRATEGIES:
    ✅ Use 2-4 word descriptive phrases
    ✅ Include context: "middleware authentication", "async error handling"
    ✅ Match file patterns to search repositories
    ✅ Combine multiple searches for comprehensive coverage

    ⚡ PERFORMANCE CONSIDERATIONS:
    • Search Speed: 5-15 seconds depending on repository size
    • Result Limit: Top 50 most relevant matches per repository
    • File Pattern Impact: Reduces search scope, improves speed
    • Repository Count: Linear scaling, optimal with 2-6 repos

    🔄 FOLLOW-UP WORKFLOW:
    Use search results to guide detailed analysis:
    ```python
    # 1. Search for patterns
    search_results = await search_multiple_repositories(ctx, 
        "authentication middleware", repos, "*.js,*.ts"
    )
    
    # 2. Extract specific findings and ask detailed questions
    detailed_analysis = await query_multiple_repositories(ctx,
        "Explain the authentication middleware implementations found in the search. 
         How do they differ in approach and security?",
        repos
    )
    ```

    Args:
        ctx: MCP server provided context (automatically provided)
        search_term: Specific term, pattern, or concept to find across repositories
                    Best practice: Use 2-4 descriptive words with context
                    Examples: "JWT token validation", "async error handling", "Redis caching"
        repositories: List of 2-10 pre-indexed repositories to search
                     Format: [{"remote": "github", "repository": "owner/repo", "branch": "main"}]
                     All repositories must be indexed with index_repository() first
        file_pattern: Optional file pattern to focus search scope (default: None)
                     Examples: "*.js,*.ts", "*.py", "*test*", "*config*"
                     Significantly improves search precision and speed
        genius: Enhanced pattern recognition mode (default: True)
                Recommended: Always True for accurate cross-repository pattern detection

    Returns:
        JSON with comprehensive search results including:
        • Matched files and locations across all repositories
        • Relevance scores for each match
        • Code snippets showing pattern usage in context
        • Repository-specific analysis of found patterns
        • Aggregated insights across all searched codebases
        • File path and line number references for easy navigation

    💡 EXPERT SEARCH STRATEGIES:
    1. Start broad, then narrow with file patterns
    2. Search industry examples alongside your code for learning
    3. Use multiple related searches to build comprehensive understanding
    4. Combine search results with query_multiple_repositories for deep analysis
    5. Save successful search terms for future reference and team sharing
    """
    # Enhance search query with file pattern if provided
    search_query = search_term
    if file_pattern:
        search_query = f"{search_term} in files matching {file_pattern}"

    # Use the existing search_repository function which already supports multiple repos
    return await search_repository(
        ctx=ctx,
        query=search_query,
        repositories=repositories,
        genius=genius
    )

async def main():
    transport = os.getenv("TRANSPORT", "sse")
    if transport == 'sse':
        # Run the MCP server with sse transport
        await mcp.run_sse_async()
    else:
        # Run the MCP server with stdio transport
        await mcp.run_stdio_async()
=======
# Cleanup function for graceful shutdown
async def cleanup():
    """Clean up resources on server shutdown."""
    global _greptile_client
    if _greptile_client:
        await _greptile_client.aclose()
        _greptile_client = None
>>>>>>> 5d6ba728

if __name__ == "__main__":
    # Register cleanup handler
    import atexit
    atexit.register(lambda: asyncio.run(cleanup()))
    
    # Run the server
    mcp.run()<|MERGE_RESOLUTION|>--- conflicted
+++ resolved
@@ -1,18 +1,14 @@
-#!/usr/bin/env python3
-"""
-Modern Greptile MCP Server using FastMCP 2.0
-Provides code search and querying capabilities through the Greptile API.
-"""
-
+from mcp.server.fastmcp import FastMCP, Context
+from contextlib import asynccontextmanager
+from collections.abc import AsyncIterator
+from dataclasses import dataclass
+from dotenv import load_dotenv
+import asyncio
+import json
 import os
-import asyncio
-import uuid
-import json
-from typing import Optional
-from fastmcp import FastMCP
-from src.utils import GreptileClient
-
-<<<<<<< HEAD
+import logging
+from typing import List, Dict, Any, Optional, AsyncGenerator, Union
+
 from src.utils import (
     get_greptile_client,
     GreptileClient,
@@ -20,9 +16,8 @@
     generate_session_id
 )
 
-# Configure logging
-logging.basicConfig(level=logging.INFO)
-logger = logging.getLogger(__name__)
+# Global client instance (will be initialized on first use)
+_greptile_client: Optional[GreptileClient] = None
 
 # Load environment variables
 load_dotenv()
@@ -617,16 +612,141 @@
     • "develop" - Development branches
     • "canary" - Next.js and other frameworks
     • "v1.0" - Tagged releases
-=======
-# Create the modern MCP server
-mcp = FastMCP(
-    name="Greptile MCP Server",
-    instructions="Modern MCP server for code search and querying with Greptile API"
-)
-
-# Global client instance (will be initialized on first use)
-_greptile_client: Optional[GreptileClient] = None
-
+    
+    BRANCH DISCOVERY:
+    Check repository on GitHub/GitLab to see available branches.
+    Default branch is usually "main" or "master".
+
+    🔧 TROUBLESHOOTING:
+    
+    "Repository not found":
+    • Verify repository exists and is public
+    • Check owner/repo format (not URL)
+    • Ensure you have access to private repos
+    
+    "Branch not found":
+    • Check available branches on GitHub/GitLab
+    • Common branches: main, master, develop
+    • Case-sensitive: "Main" ≠ "main"
+    
+    "Indexing failed":
+    • Repository might be too large
+    • Try again after a few minutes
+    • Check rate limits and quotas
+    
+    "Stale search results":
+    • Code changed but results don't reflect changes
+    • Solution: Re-run with reload=True
+    • Always reload after pushing commits
+
+    📈 PERFORMANCE OPTIMIZATION:
+    
+    FASTEST: Small repo + reload=False + notify=False
+    ```python
+    await index_repository(ctx, "github", "owner/small-repo", "main", 
+                         reload=False, notify=False)
+    ```
+    
+    BALANCED: Medium repo + reload=True + notify=False  
+    ```python
+    await index_repository(ctx, "github", "owner/app", "main", 
+                         reload=True, notify=False)
+    ```
+    
+    MONITORED: Large repo + reload=True + notify=True
+    ```python
+    await index_repository(ctx, "github", "large/framework", "main", 
+                         reload=True, notify=True)
+    ```
+
+    ⏱️ INDEXING STATUS MONITORING:
+    
+    After indexing, monitor progress:
+    ```python
+    # Start indexing
+    result = await index_repository(ctx, "github", "owner/repo", "main")
+    
+    # Check status periodically
+    status = await get_repository_info(ctx, "github", "owner/repo", "main")
+    print(status["status"])  # INDEXING, COMPLETED, FAILED
+    
+    # Wait for COMPLETED before searching/querying
+    ```
+
+    🏗️ SYSTEMATIC DEVELOPMENT WORKFLOW:
+    
+    1. INITIAL PROJECT SETUP:
+    ```python
+    await index_repository(ctx, "github", "you/newproject", "main", reload=True)
+    ```
+    
+    2. AFTER EACH DEVELOPMENT SESSION:
+    ```python
+    # After git push
+    await index_repository(ctx, "you/project", "main", reload=True)
+    ```
+    
+    3. ADDING REFERENCE LIBRARIES:
+    ```python
+    # One-time indexing for learning/comparison
+    await index_repository(ctx, "facebook/react", "main", reload=False)
+    ```
+
+    📋 REPOSITORY EXAMPLES BY CATEGORY:
+    
+    WEB FRAMEWORKS:
+    • "facebook/react" - React library
+    • "vuejs/core" - Vue.js framework  
+    • "angular/angular" - Angular framework
+    • "sveltejs/svelte" - Svelte framework
+    
+    BACKEND FRAMEWORKS:
+    • "expressjs/express" - Express.js
+    • "nestjs/nest" - NestJS framework
+    • "django/django" - Django framework
+    • "rails/rails" - Ruby on Rails
+    
+    DEVELOPMENT TOOLS:
+    • "microsoft/vscode" - VS Code editor
+    • "webpack/webpack" - Webpack bundler
+    • "vitejs/vite" - Vite build tool
+    • "typescript-eslint/typescript-eslint" - TypeScript ESLint
+
+    Args:
+        ctx: MCP context (auto-provided)
+        remote: Repository platform ("github" or "gitlab")
+        repository: Repository identifier in "owner/repo" format
+        branch: Target branch name ("main", "master", etc.)
+        reload: Force re-index latest commits (default: True for accuracy)
+        notify: Email notification when indexing completes (default: False)
+
+    Returns:
+        JSON with:
+        • status: Indexing operation status
+        • repository: Confirmed repository identifier
+        • branch: Confirmed branch name
+        • timestamp: When indexing started
+        • estimated_completion: Expected completion time
+        
+    🚨 CRITICAL SUCCESS FACTOR:
+    ALWAYS re-index with reload=True after committing new code.
+    Stale indexes lead to outdated search/query results!
+    """
+    try:
+        greptile_context = ctx.request_context.lifespan_context
+
+        # Check if initialization is complete
+        if not getattr(greptile_context, 'initialized', False):
+            return json.dumps({
+                "error": "Server initialization is not complete. Please try again in a moment.",
+                "status": "initializing"
+            }, indent=2)
+
+        greptile_client = greptile_context.greptile_client
+        result = await greptile_client.index_repository(remote, repository, branch, reload, notify)
+        return json.dumps(result, indent=2)
+    except Exception as e:
+        return f"Error indexing repository: {str(e)}"
 async def get_greptile_client() -> GreptileClient:
     """Get or create the Greptile client instance."""
     global _greptile_client
@@ -653,128 +773,8 @@
 ) -> str:
     """
     Index a repository for code search and querying.
->>>>>>> 5d6ba728
-    
-    BRANCH DISCOVERY:
-    Check repository on GitHub/GitLab to see available branches.
-    Default branch is usually "main" or "master".
-
-    🔧 TROUBLESHOOTING:
-    
-    "Repository not found":
-    • Verify repository exists and is public
-    • Check owner/repo format (not URL)
-    • Ensure you have access to private repos
-    
-    "Branch not found":
-    • Check available branches on GitHub/GitLab
-    • Common branches: main, master, develop
-    • Case-sensitive: "Main" ≠ "main"
-    
-    "Indexing failed":
-    • Repository might be too large
-    • Try again after a few minutes
-    • Check rate limits and quotas
-    
-    "Stale search results":
-    • Code changed but results don't reflect changes
-    • Solution: Re-run with reload=True
-    • Always reload after pushing commits
-
-    📈 PERFORMANCE OPTIMIZATION:
-    
-    FASTEST: Small repo + reload=False + notify=False
-    ```python
-    await index_repository(ctx, "github", "owner/small-repo", "main", 
-                         reload=False, notify=False)
-    ```
-    
-    BALANCED: Medium repo + reload=True + notify=False  
-    ```python
-    await index_repository(ctx, "github", "owner/app", "main", 
-                         reload=True, notify=False)
-    ```
-    
-    MONITORED: Large repo + reload=True + notify=True
-    ```python
-    await index_repository(ctx, "github", "large/framework", "main", 
-                         reload=True, notify=True)
-    ```
-
-    ⏱️ INDEXING STATUS MONITORING:
-    
-    After indexing, monitor progress:
-    ```python
-    # Start indexing
-    result = await index_repository(ctx, "github", "owner/repo", "main")
-    
-    # Check status periodically
-    status = await get_repository_info(ctx, "github", "owner/repo", "main")
-    print(status["status"])  # INDEXING, COMPLETED, FAILED
-    
-    # Wait for COMPLETED before searching/querying
-    ```
-
-    🏗️ SYSTEMATIC DEVELOPMENT WORKFLOW:
-    
-    1. INITIAL PROJECT SETUP:
-    ```python
-    await index_repository(ctx, "github", "you/newproject", "main", reload=True)
-    ```
-    
-    2. AFTER EACH DEVELOPMENT SESSION:
-    ```python
-    # After git push
-    await index_repository(ctx, "you/project", "main", reload=True)
-    ```
-    
-    3. ADDING REFERENCE LIBRARIES:
-    ```python
-    # One-time indexing for learning/comparison
-    await index_repository(ctx, "facebook/react", "main", reload=False)
-    ```
-
-    📋 REPOSITORY EXAMPLES BY CATEGORY:
-    
-    WEB FRAMEWORKS:
-    • "facebook/react" - React library
-    • "vuejs/core" - Vue.js framework  
-    • "angular/angular" - Angular framework
-    • "sveltejs/svelte" - Svelte framework
-    
-    BACKEND FRAMEWORKS:
-    • "expressjs/express" - Express.js
-    • "nestjs/nest" - NestJS framework
-    • "django/django" - Django framework
-    • "rails/rails" - Ruby on Rails
-    
-    DEVELOPMENT TOOLS:
-    • "microsoft/vscode" - VS Code editor
-    • "webpack/webpack" - Webpack bundler
-    • "vitejs/vite" - Vite build tool
-    • "typescript-eslint/typescript-eslint" - TypeScript ESLint
-
+    
     Args:
-<<<<<<< HEAD
-        ctx: MCP context (auto-provided)
-        remote: Repository platform ("github" or "gitlab")
-        repository: Repository identifier in "owner/repo" format
-        branch: Target branch name ("main", "master", etc.)
-        reload: Force re-index latest commits (default: True for accuracy)
-        notify: Email notification when indexing completes (default: False)
-
-    Returns:
-        JSON with:
-        • status: Indexing operation status
-        • repository: Confirmed repository identifier
-        • branch: Confirmed branch name
-        • timestamp: When indexing started
-        • estimated_completion: Expected completion time
-        
-    🚨 CRITICAL SUCCESS FACTOR:
-    ALWAYS re-index with reload=True after committing new code.
-    Stale indexes lead to outdated search/query results!
-=======
         remote: The repository host ("github" or "gitlab")
         repository: Repository in owner/repo format (e.g., "greptileai/greptile")
         branch: The branch to index (e.g., "main")
@@ -783,25 +783,10 @@
     
     Returns:
         Dictionary containing indexing status and information
->>>>>>> 5d6ba728
     """
     client = await get_greptile_client()
     
     try:
-<<<<<<< HEAD
-        greptile_context = ctx.request_context.lifespan_context
-
-        # Check if initialization is complete
-        if not getattr(greptile_context, 'initialized', False):
-            return json.dumps({
-                "error": "Server initialization is not complete. Please try again in a moment.",
-                "status": "initializing"
-            }, indent=2)
-
-        greptile_client = greptile_context.greptile_client
-        result = await greptile_client.index_repository(remote, repository, branch, reload, notify)
-        return json.dumps(result, indent=2)
-=======
         result = await client.index_repository(
             remote=remote,
             repository=repository,
@@ -810,7 +795,6 @@
             notify=notify
         )
         return json.dumps(result)
->>>>>>> 5d6ba728
     except Exception as e:
         return json.dumps({"error": str(e), "type": type(e).__name__})
 
@@ -822,7 +806,6 @@
     stream: bool = False,
     genius: bool = True,
     timeout: Optional[float] = None,
-<<<<<<< HEAD
     messages: Optional[List[Dict[str, str]]] = None
 ) -> Union[str, AsyncGenerator[str, None]]:
     """
@@ -1117,7 +1100,6 @@
         Exception: If repositories not indexed, wrong format, or API errors
         
     Note: This tool requires repositories to be indexed first using index_repository()
-=======
     previous_messages: Optional[str] = None  # JSON string instead of List[Dict[str, Any]]
 ) -> str:  # Simplified return type
     """
@@ -1134,7 +1116,6 @@
 
     Returns:
         JSON string containing the answer and source code references
->>>>>>> 5d6ba728
     """
     client = await get_greptile_client()
 
@@ -1149,7 +1130,6 @@
     if session_id is None:
         session_id = str(uuid.uuid4())
 
-<<<<<<< HEAD
         # Session logic - use default session ID if none provided
         sid = session_id or greptile_context.default_session_id
 
@@ -1193,16 +1173,9 @@
             }
             formatted_messages = history + [query_msg]
             await session_manager.set_history(sid, formatted_messages)
-=======
-    try:
-        # Convert query to messages format
-        messages = [{"role": "user", "content": query}]
-        if previous_messages_list:
-            messages = previous_messages_list + messages
->>>>>>> 5d6ba728
-
+
+        # Handle streaming response
         if stream:
-<<<<<<< HEAD
             async def streaming_gen() -> AsyncGenerator[str, None]:
                 async for chunk in greptile_client.stream_query_repositories(
                     formatted_messages, repositories, session_id=sid, genius=genius, timeout=timeout
@@ -1241,48 +1214,9 @@
         # Attach the session_id for client reference
         result["_session_id"] = sid
         return json.dumps(result, indent=2)
-=======
-            # For streaming, collect all chunks and return as complete response
-            chunks = []
-            async for chunk in client.stream_query_repositories(
-                messages=messages,
-                repositories=repositories_list,
-                session_id=session_id,
-                genius=genius,
-                timeout=timeout
-            ):
-                chunks.append(chunk)
-
-            # Combine chunks into final response
-            result = {"message": "".join(chunks), "session_id": session_id, "streamed": True}
-        else:
-            result = await client.query_repositories(
-                messages=messages,
-                repositories=repositories_list,
-                session_id=session_id,
-                genius=genius,
-                timeout=timeout
-            )
-            result["session_id"] = session_id
-
-        return json.dumps(result)
->>>>>>> 5d6ba728
     except Exception as e:
-        return json.dumps({"error": str(e), "type": type(e).__name__, "session_id": session_id})
-
-@mcp.tool
-async def search_repository(
-    query: str,
-    repositories: str,  # JSON string instead of List[Dict[str, str]]
-    session_id: Optional[str] = None,
-    genius: bool = True,
-    timeout: Optional[float] = None,
-    previous_messages: Optional[str] = None  # JSON string instead of List[Dict[str, Any]]
-) -> str:  # Simplified return type
-    """
-    Search repositories to find relevant files without generating a full answer.
-
-<<<<<<< HEAD
+        return f"Error querying repositories: {str(e)}"
+
 @mcp.tool()
 async def search_repository(
     ctx: Context,
@@ -1421,24 +1355,8 @@
         
     🚨 PREREQUISITES:
     Repositories must be indexed first using index_repository() tool.
-=======
-    Args:
-        query: The search query about the codebase
-        repositories: JSON string of repositories to search (e.g., '[{"remote":"github","repository":"owner/repo","branch":"main"}]')
-        session_id: Optional session ID for conversation continuity
-        genius: Whether to use enhanced search capabilities (default: True)
-        timeout: Optional timeout for the request in seconds
-        previous_messages: Optional JSON string of previous messages for context
-
-    Returns:
-        JSON string containing relevant files and code references
->>>>>>> 5d6ba728
     """
-    client = await get_greptile_client()
-
-    # Parse JSON parameters
     try:
-<<<<<<< HEAD
         greptile_context = ctx.request_context.lifespan_context
 
         # Check if initialization is complete
@@ -1732,56 +1650,8 @@
     🚨 BEST PRACTICE:
     Always check repository status before search/query operations to ensure
     accurate results and avoid errors.
-=======
-        repositories_list = json.loads(repositories) if repositories else []
-        previous_messages_list = json.loads(previous_messages) if previous_messages else None
-    except json.JSONDecodeError as e:
-        return json.dumps({"error": f"Invalid JSON in parameters: {str(e)}", "type": "JSONDecodeError"})
-
-    # Generate session ID if not provided
-    if session_id is None:
-        session_id = str(uuid.uuid4())
-
+    """
     try:
-        # Convert query to messages format
-        messages = [{"role": "user", "content": query}]
-        if previous_messages_list:
-            messages = previous_messages_list + messages
-
-        result = await client.search_repositories(
-            messages=messages,
-            repositories=repositories_list,
-            session_id=session_id,
-            genius=genius,
-            timeout=timeout
-        )
-        result["session_id"] = session_id
-        return json.dumps(result)
-    except Exception as e:
-        return json.dumps({"error": str(e), "type": type(e).__name__, "session_id": session_id})
-
-@mcp.tool
-async def get_repository_info(
-    remote: str,
-    repository: str,
-    branch: str
-) -> str:
-    """
-    Get information about an indexed repository.
-
-    Args:
-        remote: The repository host ("github" or "gitlab")
-        repository: Repository in owner/repo format
-        branch: The branch that was indexed
-
-    Returns:
-        JSON string containing repository information and indexing status
->>>>>>> 5d6ba728
-    """
-    client = await get_greptile_client()
-
-    try:
-<<<<<<< HEAD
         greptile_context = ctx.request_context.lifespan_context
 
         # Check if initialization is complete
@@ -1795,18 +1665,9 @@
         repository_id = f"{remote}:{branch}:{repository}"
         result = await greptile_client.get_repository_info(repository_id)
         return json.dumps(result, indent=2)
-=======
-        result = await client.get_repository_info(
-            remote=remote,
-            repository=repository,
-            branch=branch
-        )
-        return json.dumps(result)
->>>>>>> 5d6ba728
     except Exception as e:
-        return json.dumps({"error": str(e), "type": type(e).__name__})
-
-<<<<<<< HEAD
+        return f"Error getting repository info: {str(e)}"
+
 @mcp.tool()
 async def query_repository_advanced(
     ctx: Context,
@@ -2940,7 +2801,123 @@
     else:
         # Run the MCP server with stdio transport
         await mcp.run_stdio_async()
-=======
+    try:
+        # Convert query to messages format
+        messages = [{"role": "user", "content": query}]
+        if previous_messages_list:
+            messages = previous_messages_list + messages
+
+        if stream:
+            # For streaming, collect all chunks and return as complete response
+            chunks = []
+            async for chunk in client.stream_query_repositories(
+                messages=messages,
+                repositories=repositories_list,
+                session_id=session_id,
+                genius=genius,
+                timeout=timeout
+            ):
+                chunks.append(chunk)
+
+            # Combine chunks into final response
+            result = {"message": "".join(chunks), "session_id": session_id, "streamed": True}
+        else:
+            result = await client.query_repositories(
+                messages=messages,
+                repositories=repositories_list,
+                session_id=session_id,
+                genius=genius,
+                timeout=timeout
+            )
+            result["session_id"] = session_id
+
+        return json.dumps(result)
+    except Exception as e:
+        return json.dumps({"error": str(e), "type": type(e).__name__, "session_id": session_id})
+
+@mcp.tool
+async def search_repository(
+    query: str,
+    repositories: str,  # JSON string instead of List[Dict[str, str]]
+    session_id: Optional[str] = None,
+    genius: bool = True,
+    timeout: Optional[float] = None,
+    previous_messages: Optional[str] = None  # JSON string instead of List[Dict[str, Any]]
+) -> str:  # Simplified return type
+    """
+    Search repositories to find relevant files without generating a full answer.
+
+    Args:
+        query: The search query about the codebase
+        repositories: JSON string of repositories to search (e.g., '[{"remote":"github","repository":"owner/repo","branch":"main"}]')
+        session_id: Optional session ID for conversation continuity
+        genius: Whether to use enhanced search capabilities (default: True)
+        timeout: Optional timeout for the request in seconds
+        previous_messages: Optional JSON string of previous messages for context
+
+    Returns:
+        JSON string containing relevant files and code references
+    """
+    client = await get_greptile_client()
+
+    # Parse JSON parameters
+    try:
+        repositories_list = json.loads(repositories) if repositories else []
+        previous_messages_list = json.loads(previous_messages) if previous_messages else None
+    except json.JSONDecodeError as e:
+        return json.dumps({"error": f"Invalid JSON in parameters: {str(e)}", "type": "JSONDecodeError"})
+
+    # Generate session ID if not provided
+    if session_id is None:
+        session_id = str(uuid.uuid4())
+
+    try:
+        # Convert query to messages format
+        messages = [{"role": "user", "content": query}]
+        if previous_messages_list:
+            messages = previous_messages_list + messages
+
+        result = await client.search_repositories(
+            messages=messages,
+            repositories=repositories_list,
+            session_id=session_id,
+            genius=genius,
+            timeout=timeout
+        )
+        result["session_id"] = session_id
+        return json.dumps(result)
+    except Exception as e:
+        return json.dumps({"error": str(e), "type": type(e).__name__, "session_id": session_id})
+
+@mcp.tool
+async def get_repository_info(
+    remote: str,
+    repository: str,
+    branch: str
+) -> str:
+    """
+    Get information about an indexed repository.
+
+    Args:
+        remote: The repository host ("github" or "gitlab")
+        repository: Repository in owner/repo format
+        branch: The branch that was indexed
+
+    Returns:
+        JSON string containing repository information and indexing status
+    """
+    client = await get_greptile_client()
+
+    try:
+        result = await client.get_repository_info(
+            remote=remote,
+            repository=repository,
+            branch=branch
+        )
+        return json.dumps(result)
+    except Exception as e:
+        return json.dumps({"error": str(e), "type": type(e).__name__})
+
 # Cleanup function for graceful shutdown
 async def cleanup():
     """Clean up resources on server shutdown."""
@@ -2948,7 +2925,6 @@
     if _greptile_client:
         await _greptile_client.aclose()
         _greptile_client = None
->>>>>>> 5d6ba728
 
 if __name__ == "__main__":
     # Register cleanup handler
