--- conflicted
+++ resolved
@@ -6,12 +6,7 @@
 import asyncio
 import json
 import os
-<<<<<<< HEAD
 import logging
-from typing import Dict, List, Optional, AsyncGenerator, Any, Union
-
-from src.utils import get_greptile_client, GreptileClient
-=======
 from typing import List, Dict, Any, Optional, AsyncGenerator, Union
 
 from src.utils import (
@@ -19,7 +14,6 @@
     SessionManager,
     generate_session_id
 )
->>>>>>> 8af9f28b
 
 # Configure logging
 logging.basicConfig(level=logging.INFO)
@@ -43,8 +37,6 @@
 
     Args:
         server: The FastMCP server instance
-<<<<<<< HEAD
-=======
 
     Yields:
         GreptileContext: The context containing the Greptile client and session manager
@@ -280,8 +272,6 @@
     else:
         # Run the MCP server with stdio transport
         await mcp.run_stdio_async()
->>>>>>> 8af9f28b
-
-    Yields:
-        GreptileContext: The context containing the initialized Greptile client.
-    """+
+if __name__ == "__main__":
+    asyncio.run(main())