# Modern Dockerfile for FastMCP 2.0
FROM python:3.12-slim

# Set working directory
WORKDIR /app

# Install system dependencies
RUN apt-get update && apt-get install -y \
    --no-install-recommends \
    && rm -rf /var/lib/apt/lists/*

# Copy requirements and install Python dependencies
COPY requirements.txt .
RUN pip install --no-cache-dir -r requirements.txt

# Copy source code
COPY src/ ./src/

<<<<<<< HEAD
# Set default environment variables
ENV PYTHONUNBUFFERED=1 \
    GREPTILE_BASE_URL=https://api.greptile.com/v2 \
    HOST=0.0.0.0 \
    PORT=8080

# Default to SSE transport, can be overridden by Smithery
ENV TRANSPORT=sse
=======
# Set environment variables
ENV PYTHONPATH=/app
ENV PYTHONUNBUFFERED=1
>>>>>>> 5d6ba728

# Health check
HEALTHCHECK --interval=30s --timeout=10s --start-period=5s --retries=3 \
    CMD python -c "from src.main import mcp; import sys; sys.exit(0 if mcp else 1)"

# Default command
CMD ["python", "-m", "src.main"]<|MERGE_RESOLUTION|>--- conflicted
+++ resolved
@@ -16,20 +16,12 @@
 # Copy source code
 COPY src/ ./src/
 
-<<<<<<< HEAD
 # Set default environment variables
 ENV PYTHONUNBUFFERED=1 \
     GREPTILE_BASE_URL=https://api.greptile.com/v2 \
     HOST=0.0.0.0 \
-    PORT=8080
-
-# Default to SSE transport, can be overridden by Smithery
-ENV TRANSPORT=sse
-=======
-# Set environment variables
-ENV PYTHONPATH=/app
-ENV PYTHONUNBUFFERED=1
->>>>>>> 5d6ba728
+    PORT=8080 \
+    PYTHONPATH=/app
 
 # Health check
 HEALTHCHECK --interval=30s --timeout=10s --start-period=5s --retries=3 \
